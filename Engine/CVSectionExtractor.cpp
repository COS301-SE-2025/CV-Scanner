--- conflicted
+++ resolved
@@ -1,39 +1,21 @@
-#include "CVSectionExtractor.h"
-
-#include "CVInterpreter.h"
-#include "EducationInterpreter.h"
-#include "ExperienceInterpreter.h"
-#include "PersonalInfoInterpreter.h"
-#include "SkillsInterpreter.h"
-
-<<<<<<< HEAD
-CVData *CVSectionExtractor::Extractor(std::string str, CVData *data)
-{
-    CVInterpreter *Sinterpreter = new SkillsInterpreter();
-    CVInterpreter *Pinterpreter = new PersonalInfoInterpreter();
-    CVInterpreter *Einterpreter = new ExperienceInterpreter();
-    CVInterpreter *EDinterpreter = new EducationInterpreter();
-=======
-void CVSectionExtractor::Extractor (std::string str,CVData* data){
->>>>>>> bbe7c80b
-
-    Sinterpreter->interpret(str, data);
-    Pinterpreter->interpret(str, data);
-    Einterpreter->interpret(str, data);
-    EDinterpreter->interpret(str, data);
-
-<<<<<<< HEAD
-    // Clean up if needed (delete interpreters if not used elsewhere)
-    delete Sinterpreter;
-    delete Pinterpreter;
-    delete Einterpreter;
-    delete EDinterpreter;
-
-    return data;
-=======
-    Sinterpreter->interpret(str,data);
-    Pinterpreter->interpret(str,data);
-    Einterpreter->interpret(str,data);
-    EDinterpreter->interpret(str,data);
->>>>>>> bbe7c80b
-}
+#include "CVSectionExtractor.h"
+
+#include "CVInterpreter.h"
+#include "EducationInterpreter.h"
+#include "ExperienceInterpreter.h"
+#include "PersonalInfoInterpreter.h"
+#include "SkillsInterpreter.h"
+
+CVData* CVSectionExtractor::Extractor (std::string str,CVData* data){
+
+    CVInterpreter* Sinterpreter = new SkillsInterpreter();
+    CVInterpreter* Pinterpreter = new PersonalInfoInterpreter();
+    CVInterpreter* Einterpreter = new ExperienceInterpreter();
+    CVInterpreter* EDinterpreter = new EducationInterpreter();
+
+    Sinterpreter->interpret(str,data);
+    Pinterpreter->interpret(str,data);
+    Einterpreter->interpret(str,data);
+    EDinterpreter->interpret(str,data);
+
+}