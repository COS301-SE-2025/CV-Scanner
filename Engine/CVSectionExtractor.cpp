#include "CVSectionExtractor.h"

#include "CVInterpreter.h"
#include "EducationInterpreter.h"
#include "ExperienceInterpreter.h"
#include "PersonalInfoInterpreter.h"
#include "SkillsInterpreter.h"

<<<<<<< HEAD
void CVSectionExtractor::Extractor (std::string str,CVData* data){
=======
CVData *CVSectionExtractor::Extractor(std::string str, CVData *data)
{
    CVInterpreter *Sinterpreter = new SkillsInterpreter();
    CVInterpreter *Pinterpreter = new PersonalInfoInterpreter();
    CVInterpreter *Einterpreter = new ExperienceInterpreter();
    CVInterpreter *EDinterpreter = new EducationInterpreter();
>>>>>>> d097107a

    Sinterpreter->interpret(str, data);
    Pinterpreter->interpret(str, data);
    Einterpreter->interpret(str, data);
    EDinterpreter->interpret(str, data);

<<<<<<< HEAD
    Sinterpreter->interpret(str,data);
    Pinterpreter->interpret(str,data);
    Einterpreter->interpret(str,data);
    EDinterpreter->interpret(str,data);
=======
    // Clean up if needed (delete interpreters if not used elsewhere)
    delete Sinterpreter;
    delete Pinterpreter;
    delete Einterpreter;
    delete EDinterpreter;

    return data;
>>>>>>> d097107a
}
<|MERGE_RESOLUTION|>--- conflicted
+++ resolved
@@ -1,39 +1,24 @@
-#include "CVSectionExtractor.h"
-
-#include "CVInterpreter.h"
-#include "EducationInterpreter.h"
-#include "ExperienceInterpreter.h"
-#include "PersonalInfoInterpreter.h"
-#include "SkillsInterpreter.h"
-
-<<<<<<< HEAD
-void CVSectionExtractor::Extractor (std::string str,CVData* data){
-=======
-CVData *CVSectionExtractor::Extractor(std::string str, CVData *data)
-{
-    CVInterpreter *Sinterpreter = new SkillsInterpreter();
-    CVInterpreter *Pinterpreter = new PersonalInfoInterpreter();
-    CVInterpreter *Einterpreter = new ExperienceInterpreter();
-    CVInterpreter *EDinterpreter = new EducationInterpreter();
->>>>>>> d097107a
-
-    Sinterpreter->interpret(str, data);
-    Pinterpreter->interpret(str, data);
-    Einterpreter->interpret(str, data);
-    EDinterpreter->interpret(str, data);
-
-<<<<<<< HEAD
-    Sinterpreter->interpret(str,data);
-    Pinterpreter->interpret(str,data);
-    Einterpreter->interpret(str,data);
-    EDinterpreter->interpret(str,data);
-=======
-    // Clean up if needed (delete interpreters if not used elsewhere)
-    delete Sinterpreter;
-    delete Pinterpreter;
-    delete Einterpreter;
-    delete EDinterpreter;
-
-    return data;
->>>>>>> d097107a
-}
+#include "CVSectionExtractor.h"
+
+#include "CVInterpreter.h"
+#include "EducationInterpreter.h"
+#include "ExperienceInterpreter.h"
+#include "PersonalInfoInterpreter.h"
+#include "SkillsInterpreter.h"
+
+
+void CVSectionExtractor::Extractor (std::string str,CVData* data){
+
+
+    Sinterpreter->interpret(str, data);
+    Pinterpreter->interpret(str, data);
+    Einterpreter->interpret(str, data);
+    EDinterpreter->interpret(str, data);
+
+
+    Sinterpreter->interpret(str,data);
+    Pinterpreter->interpret(str,data);
+    Einterpreter->interpret(str,data);
+    EDinterpreter->interpret(str,data);
+
+}