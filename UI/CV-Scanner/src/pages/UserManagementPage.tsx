
import React, { useState, useEffect, useRef } from "react";
import {
  Box,
  Typography,
  Paper,
  Button,
  TableContainer,
  Table,
  TableHead,
  TableRow,
  TableCell,
  TableBody,
  TextField,
  Select,
  MenuItem,
  AppBar,
  Toolbar,
  IconButton,
  Badge,
  Dialog,
  DialogTitle,
  DialogContent,
  DialogActions,
  Popover,
  Fade,
  Tooltip,
} from "@mui/material";
import { useNavigate, useLocation } from "react-router-dom";
import NotificationsIcon from "@mui/icons-material/Notifications";
import AccountCircleIcon from "@mui/icons-material/AccountCircle";
import DashboardIcon from "@mui/icons-material/Dashboard";
import UploadFileIcon from "@mui/icons-material/UploadFile";
import PeopleIcon from "@mui/icons-material/People";
import SearchIcon from "@mui/icons-material/Search";
import SettingsIcon from "@mui/icons-material/Settings";
import ExitToAppIcon from "@mui/icons-material/ExitToApp";
import DeleteIcon from "@mui/icons-material/Delete";
import HelpOutlineIcon from "@mui/icons-material/HelpOutline";
import logo2 from "../assets/logo2.png";
<<<<<<< HEAD
import LightbulbRoundedIcon from "@mui/icons-material/LightbulbRounded";
=======
import logo from "../assets/logo.png";
import ChevronRightIcon from "@mui/icons-material/ChevronRight";
>>>>>>> 046b4275

export default function UserManagementPage() {
  const [collapsed, setCollapsed] = useState(false);
  const location = useLocation();
  const userRole = "Admin";
  const navigate = useNavigate();
  const [user, setUser] = useState<{
    first_name?: string;
    last_name?: string;
    username?: string;
    role?: string;
    email?: string;
  } | null>(null);


  const [users, setUsers] = useState<any[]>([]);
  const [search, setSearch] = useState("");
  const [roleFilter, setRoleFilter] = useState("All Roles");


  const [openEditDialog, setOpenEditDialog] = useState(false);
  const [editingUser, setEditingUser] = useState(null);
  const [editFormData, setEditFormData] = useState({
    username: "",
    first_name: "",
    last_name: "",
    email: "",
    role: "",
  });


  const [tutorialStep, setTutorialStep] = useState(-1); // -1 means not showing
  const [fadeIn, setFadeIn] = useState(true);
  const [anchorEl, setAnchorEl] = useState<HTMLElement | null>(null);

  // Tutorial refs
  const searchRef = useRef<HTMLInputElement>(null);
  const filterBoxRef = useRef<HTMLDivElement>(null);
  const addUserRef = useRef<HTMLButtonElement>(null);
  const firstEditRef = useRef<HTMLButtonElement>(null);

  const handleEditClick = (user) => {
    setEditingUser(user);
    setEditFormData({
      username: user.username || "",
      first_name: user.first_name || "",
      last_name: user.last_name || "",
      email: user.email || "",
      role: user.role || "",
    });
    setOpenEditDialog(true);
  };

  const handleEditClose = () => {
    setOpenEditDialog(false);
    setEditingUser(null);
  };

  const handleEditSave = () => {
    fetch("http://localhost:8081/auth/edit-user", {
      method: "PUT",
      headers: { "Content-Type": "application/json" },
      body: JSON.stringify(editFormData),
    })
      .then((res) => res.text())
      .then((msg) => {
        // Optionally show a toast/snackbar here
        setUsers((prev) =>
          prev.map((u) =>
            u.email === editFormData.email ? { ...u, ...editFormData } : u
          )
        );
        handleEditClose();
      })
      .catch(() => {
        // Optionally show an error toast/snackbar here
      });
  };
  const handleDeleteUser = (user) => {
    if (!window.confirm(`Are you sure you want to delete ${user.email}?`))
      return;
    fetch(
      `http://localhost:8081/auth/delete-user?email=${encodeURIComponent(
        user.email
      )}`,
      {
        method: "DELETE",
      }
    )
      .then((res) => res.text())
      .then((msg) => {
        // Optionally show a toast/snackbar here
        // Refresh the user list
        setUsers((prev) => prev.filter((u) => u.email !== user.email));
      })
      .catch(() => {
        // Optionally show an error toast/snackbar here
      });
  };
  useEffect(() => {
    const email = localStorage.getItem("userEmail") || "admin@email.com";
    fetch(`http://localhost:8081/auth/me?email=${encodeURIComponent(email)}`)
      .then((res) => res.json())
      .then((data) => setUser(data))
      .catch(() => setUser(null));
  }, []);

  useEffect(() => {
    if (user && user.role && user.role.toLowerCase() !== "admin") {
      navigate("/dashboard");
    }
  }, [user, navigate]);

  useEffect(() => {
    fetch("http://localhost:8081/auth/all-users")
      .then((res) => res.json())
      .then((data) => setUsers(data))
      .catch(() => setUsers([]));
  }, []);

  useEffect(() => {
    const fetchUsers = async () => {
      let url = "http://localhost:8081/auth/all-users";
      if (search.trim() !== "") {
        url = `http://localhost:8081/auth/search-users?query=${encodeURIComponent(
          search
        )}`;
      }
      fetch(url)
        .then((res) => res.json())
        .then((data) => setUsers(data))
        .catch(() => setUsers([]));
    };
    fetchUsers();
  }, [search]);

  useEffect(() => {
    let url = "http://localhost:8081/auth/all-users";
    if (roleFilter !== "All Roles") {
      url = `http://localhost:8081/auth/filter-users?role=${encodeURIComponent(
        roleFilter
      )}`;
    }
    fetch(url)
      .then((res) => res.json())
      .then((data) => setUsers(data))
      .catch(() => setUsers([]));
  }, [roleFilter]);

  // Set anchorEl for tutorial popover
  useEffect(() => {
    if (tutorialStep === 0 && searchRef.current) setAnchorEl(searchRef.current);
    else if (tutorialStep === 1 && filterBoxRef.current)
      setAnchorEl(filterBoxRef.current);
    else if (tutorialStep === 2 && addUserRef.current)
      setAnchorEl(addUserRef.current);
    else if (tutorialStep === 3 && firstEditRef.current)
      setAnchorEl(firstEditRef.current);
    else setAnchorEl(null);
  }, [tutorialStep]);

  const handleStepChange = (nextStep: number) => {
    setFadeIn(false);
    setTimeout(() => {
      setTutorialStep(nextStep);
      setFadeIn(true);
    }, 250);
  };
  const handleCloseTutorial = () => setTutorialStep(-1);

  return (
    <Box
      sx={{
        display: "flex",
        minHeight: "100vh",
        bgcolor: "#181c2f",
        color: "#fff",
      }}
    >
      {/* Sidebar */}
      {!collapsed ? (
        <Box
          sx={{
            width: 220,
            bgcolor: "#1A82AE",
            display: "flex",
            flexDirection: "column",
            p: 2,
            position: "relative",
          }}
        >
          {/* Collapse Button */}
          <IconButton
            onClick={() => setCollapsed(true)}
            sx={{
              color: "#fff",
              position: "absolute",
              top: 8,
              left: 8,
              zIndex: 1,
            }}
          >
            <svg width="24" height="24" viewBox="0 0 24 24" fill="none">
              <rect x="3" y="6" width="18" height="2" fill="currentColor" />
              <rect x="3" y="11" width="18" height="2" fill="currentColor" />
              <rect x="3" y="16" width="18" height="2" fill="currentColor" />
            </svg>
          </IconButton>

          <Box sx={{ display: "flex", justifyContent: "center", mb: 3, mt: 5 }}>
            <img src={logo} alt="Team Logo" style={{ width: 120 }} />
          </Box>

          <Button
            fullWidth
            sx={navButtonStyle}
            className={location.pathname === "/dashboard" ? "active" : ""}
            startIcon={<DashboardIcon />}
            onClick={() => navigate("/dashboard")}
          >
            Dashboard
          </Button>

          <Button
            fullWidth
            sx={navButtonStyle}
            className={location.pathname === "/upload" ? "active" : ""}
            startIcon={<UploadFileIcon />}
            onClick={() => navigate("/upload")}
          >
            Upload CV
          </Button>

          <Button
            fullWidth
            sx={navButtonStyle}
            className={location.pathname === "/candidates" ? "active" : ""}
            startIcon={<PeopleIcon />}
            onClick={() => navigate("/candidates")}
          >
            Candidates
          </Button>

          <Button
            fullWidth
            sx={navButtonStyle}
            className={location.pathname === "/search" ? "active" : ""}
            startIcon={<SearchIcon />}
            onClick={() => navigate("/search")}
          >
            Search
          </Button>

          {/* Only show User Management if user is Admin */}
          {user?.role === "Admin" && (
            <Button
              fullWidth
              sx={{ ...navButtonStyle, bgcolor: "#d8f0ff", color: "#000" }}
              className={location.pathname === "/user-management" ? "active" : ""}
              startIcon={<SettingsIcon />}
              onClick={() => navigate("/user-management")}
            >
              User Management
            </Button>
          )}
        </Box>
      ) : (
        <Box
          sx={{
            width: 40,
            bgcolor: "#1A82AE",
            display: "flex",
            justifyContent: "center",
            alignItems: "flex-start",
            pt: 1,
          }}
        >
          <IconButton
            onClick={() => setCollapsed(false)}
            sx={{ color: "#fff" }}
          >
            <ChevronRightIcon />
          </IconButton>
        </Box>
      )}

      {/* Main Content */}
      <Box sx={{ flexGrow: 1, display: "flex", flexDirection: "column" }}>
        {/* Top App Bar */}
<<<<<<< HEAD
         <AppBar
                           position="static"
                           sx={{ bgcolor: "#5a88ad", boxShadow: "none" }}
                         >
                           <Toolbar sx={{ justifyContent: "flex-end" }}>
                   {/* Tutorial icon */}
                   <Tooltip title="Run Tutorial" arrow>
                     <IconButton
                       onClick={() => {
                         setShowTutorial(true);
                         setTutorialStep(0);
                         setFadeIn(true);
                       }}
                       sx={{ml: 1, color: '#FFEB3B'}}
                     >
                       <LightbulbRoundedIcon />
                     </IconButton>
                   </Tooltip>
                 
                   {/* Help / FAQ icon */}
                   <Tooltip title="Go to Help Page" arrow>
                     <IconButton
                       onClick={() => navigate("/help")}
                       sx={{ ml: 1, color: '#90ee90' }}
                     >
                       <HelpOutlineIcon />
                     </IconButton>
                   </Tooltip>
                 
                   {/* User Info */}
                   <Box
                     sx={{
                       display: "flex",
                       alignItems: "center",
                       ml: 2,
                       cursor: "pointer",
                       "&:hover": { opacity: 0.8 },
                     }}
                     onClick={() => navigate("/settings")}
                   >
                     <AccountCircleIcon sx={{ mr: 1 }} />
                     <Typography variant="subtitle1">
                       {user
                         ? user.first_name
                           ? `${user.first_name} ${user.last_name || ""} (${user.role || "User"})`
                           : (user.username || user.email) +
                             (user.role ? ` (${user.role})` : "")
                         : "User"}
                     </Typography>
                   </Box>
                 
                   {/* Logout */}
                   <IconButton
                     color="inherit"
                     onClick={() => navigate("/login")}
                     sx={{ ml: 1 }}
                   >
                     <ExitToAppIcon />
                   </IconButton>
                 </Toolbar>
                           
                         </AppBar>
=======
        <AppBar
          position="static"
          sx={{ bgcolor: "#1A82AE", boxShadow: "none" }}
        >
          <Toolbar sx={{ justifyContent: "flex-end" }}>
            <IconButton color="inherit">
              <Badge badgeContent={4} color="error">
                <NotificationsIcon />
              </Badge>
            </IconButton>
            <Box
              sx={{
                display: "flex",
                alignItems: "center",
                ml: 2,
                cursor: "pointer",
                "&:hover": { opacity: 0.8 },
              }}
              onClick={() => navigate("/settings")}
            >
              <AccountCircleIcon sx={{ mr: 1 }} />
              <Typography variant="subtitle1">
                {user
                  ? user.first_name
                    ? `${user.first_name} ${user.last_name || ""} (${
                        user.role || "User"
                      })`
                    : (user.username || user.email) +
                      (user.role ? ` (${user.role})` : "")
                  : "User"}
              </Typography>
            </Box>

            {/* Tutorial Icon - left of logout */}

            <Tooltip title="Run Tutorial" arrow>
              <IconButton
                sx={{ ml: 1, color: "lightgreen" }}
                onClick={() => {
                  setTutorialStep(0);
                  setFadeIn(true);
                }}
              >
                <HelpOutlineIcon />
              </IconButton>
            </Tooltip>
            <IconButton
              color="inherit"
              onClick={() => {
                navigate("/login"); // Redirect to login page
              }}
            >
              <ExitToAppIcon />
            </IconButton>
          </Toolbar>
        </AppBar>
>>>>>>> 046b4275

        {/* User Management Content */}
        <Box sx={{ p: 3 }}>
          <Typography variant="h4" sx={{ fontWeight: "bold", mb: 3 }}>
            User Management
          </Typography>

          {/* Search and Filter Section */}
          <Box sx={{ display: "flex", gap: 2, mb: 3 }}>
            <TextField
              inputRef={searchRef}
              placeholder="Search users..."
              variant="outlined"
              fullWidth
              sx={{ bgcolor: "#fff", borderRadius: 1 }}
              value={search}
              onChange={(e) => setSearch(e.target.value)}
            />
            <div ref={filterBoxRef}>
              <Select

                value={roleFilter}
                onChange={(e) => setRoleFilter(e.target.value)}

                sx={{ bgcolor: "#fff", borderRadius: 1, minWidth: 150 }}
              >
                <MenuItem value="All Roles">All Roles</MenuItem>
                <MenuItem value="Admin">Admin</MenuItem>
                <MenuItem value="Editor">Editor</MenuItem>
                <MenuItem value="User">User</MenuItem>

              </Select>
            </div>
            <Button
              variant="contained"
              sx={{ bgcolor: "#4caf50", color: "#fff", textTransform: "none" }}
              onClick={() => navigate("/add-user")}
              ref={addUserRef}
            >
              + Add New User
            </Button>
          </Box>

          {/* User Table */}
          <Paper
            elevation={6}
            sx={{ p: 3, borderRadius: 3, bgcolor: "#e1f4ff" }}
          >
            <TableContainer>
              <Table>
                {/* 2. Update the table headers: */}
                <TableHead>
                  <TableRow>
                    <TableCell sx={{ fontWeight: "bold" }}>Username</TableCell>
                    <TableCell sx={{ fontWeight: "bold" }}>
                      First Name
                    </TableCell>
                    <TableCell sx={{ fontWeight: "bold" }}>Last Name</TableCell>
                    <TableCell sx={{ fontWeight: "bold" }}>Email</TableCell>
                    <TableCell sx={{ fontWeight: "bold" }}>Role</TableCell>
                    <TableCell sx={{ fontWeight: "bold" }}>
                      Last Active
                    </TableCell>
                    <TableCell sx={{ fontWeight: "bold" }}>Actions</TableCell>
                  </TableRow>
                </TableHead>
                {/* 3. Update the table rows: */}
                <TableBody>
                  {users.map((user, idx) => (

                    <TableRow key={idx}>
                      <TableCell>{user.username || ""}</TableCell>
                      <TableCell>{user.first_name || ""}</TableCell>
                      <TableCell>{user.last_name || ""}</TableCell>

                      <TableCell>{user.email}</TableCell>
                      <TableCell>
                        <Button
                          variant="contained"
                          sx={{
                            bgcolor:
                              user.role === "Admin"
                                ? "#f44336"
                                : user.role === "Editor"
                                ? "#ff9800"
                                : "#4caf50",
                            color: "#fff",
                            textTransform: "none",
                            fontWeight: "bold",
                            pointerEvents: "none",
                          }}
                        >
                          {user.role}
                        </Button>
                      </TableCell>
                      <TableCell>{user.lastActive || "N/A"}</TableCell>
                      <TableCell>
                        <Button
                          variant="contained"
                          sx={{
                            bgcolor: "#0073c1",
                            color: "#fff",
                            textTransform: "none",
                            mr: 1,
                          }}
                          onClick={() => handleEditClick(user)}
                          ref={idx === 0 ? firstEditRef : null}
                        >
                          Edit
                        </Button>
                        <Button
                          variant="contained"
                          sx={{
                            bgcolor: "#f44336",
                            color: "#fff",
                            textTransform: "none",
                          }}
                          onClick={() => handleDeleteUser(user)}
                          startIcon={<DeleteIcon />}
                        >
                          Delete
                        </Button>
                      </TableCell>
                    </TableRow>
                  ))}
                </TableBody>
              </Table>
            </TableContainer>
          </Paper>

          {/* Pagination */}
          <Box sx={{ display: "flex", justifyContent: "center", mt: 3 }}>
            <Button variant="text" sx={{ color: "#0073c1" }}>
              Previous
            </Button>
            <Button variant="text" sx={{ color: "#0073c1" }}>
              1
            </Button>
            <Button variant="text" sx={{ color: "#0073c1" }}>
              2
            </Button>
            <Button variant="text" sx={{ color: "#0073c1" }}>
              3
            </Button>
            <Button variant="text" sx={{ color: "#0073c1" }}>
              Next
            </Button>
          </Box>
        </Box>

        {/* Edit User Dialog */}
        <Dialog
          open={openEditDialog}
          onClose={handleEditClose}
          maxWidth="sm"
          fullWidth
        >
          <DialogTitle sx={{ bgcolor: "#5a88ad", color: "#fff" }}>
            Edit User
          </DialogTitle>
          <DialogContent sx={{ mt: 2 }}>
            <Box
              sx={{ display: "flex", flexDirection: "column", gap: 2, pt: 2 }}
            >

              <TextField
                label="Username"
                fullWidth
                value={editFormData.username}
                onChange={(e) =>
                  setEditFormData({ ...editFormData, username: e.target.value })
                }
              />
              <TextField
                label="First Name"
                fullWidth
                value={editFormData.first_name}
                onChange={(e) =>

                  setEditFormData({
                    ...editFormData,
                    first_name: e.target.value,
                  })
                }
              />
              <TextField
                label="Last Name"
                fullWidth
                value={editFormData.last_name}
                onChange={(e) =>
                  setEditFormData({
                    ...editFormData,
                    last_name: e.target.value,
                  })
                }
              />
              <TextField
                label="Email"
                fullWidth
                value={editFormData.email}
                onChange={(e) =>
                  setEditFormData({ ...editFormData, email: e.target.value })
                }
              />
              <Select
                value={editFormData.role}
                onChange={(e) =>
                  setEditFormData({ ...editFormData, role: e.target.value })
                }
                fullWidth
                displayEmpty
              >
                <MenuItem value="">Select Role</MenuItem>
                <MenuItem value="Admin">Admin</MenuItem>
                <MenuItem value="Editor">Editor</MenuItem>
                <MenuItem value="User">User</MenuItem>
              </Select>
            </Box>
          </DialogContent>
          <DialogActions sx={{ p: 2 }}>
            <Button onClick={handleEditClose} sx={{ color: "#666" }}>
              Cancel
            </Button>
            <Button
              variant="contained"
              onClick={handleEditSave}
              sx={{ bgcolor: "#4caf50", color: "#fff" }}
            >
              Save Changes
            </Button>
          </DialogActions>
        </Dialog>

        {/* Tutorial Popover */}
        <Popover
          open={tutorialStep >= 0 && tutorialStep <= 3 && Boolean(anchorEl)}
          anchorEl={anchorEl}
          onClose={handleCloseTutorial}
          anchorOrigin={{
            vertical: "top",
            horizontal: "center",
          }}
          transformOrigin={{
            vertical: "bottom",
            horizontal: "center",
          }}
          PaperProps={{
            sx: {
              p: 2,
              bgcolor: "#fff",
              color: "#181c2f",
              borderRadius: 2,
              boxShadow: 6,
              minWidth: 280,
              zIndex: 1500,
              textAlign: "center",
            },
          }}
        >
          <Fade in={fadeIn} timeout={250}>
            <Box sx={{ position: "relative" }}>
              {tutorialStep === 0 && (
                <>
                  <Typography variant="h6" sx={{ fontWeight: "bold", mb: 1 }}>
                    Search Users
                  </Typography>
                  <Typography sx={{ mb: 2 }}>
                    Use this bar to search for users by <b>name</b>,{" "}
                    <b>email</b>, or <b>role</b>.
                  </Typography>
                </>
              )}
              {tutorialStep === 1 && (
                <>
                  <Typography variant="h6" sx={{ fontWeight: "bold", mb: 1 }}>
                    Filter by Role
                  </Typography>
                  <Typography sx={{ mb: 2 }}>

                    Use these filters to view <b>Admins</b>, <b>Editors</b>,{" "}

                    <b>Users</b>, or <b>All</b>.
                  </Typography>
                </>
              )}
              {tutorialStep === 2 && (
                <>
                  <Typography variant="h6" sx={{ fontWeight: "bold", mb: 1 }}>
                    Add a User
                  </Typography>
                  <Typography sx={{ mb: 2 }}>
                    Click <b>Add User</b> to invite a new user to your
                    organization.
                  </Typography>
                </>
              )}
              {tutorialStep === 3 && (
                <>
                  <Typography variant="h6" sx={{ fontWeight: "bold", mb: 1 }}>
                    Edit or Delete Users
                  </Typography>
                  <Typography sx={{ mb: 2 }}>
                    Use <b>Edit</b> to update user details or <b>Delete</b> to
                    remove a user.
                  </Typography>
                </>
              )}
              {/* Shared navigation buttons */}
              <Box
                sx={{
                  display: "flex",
                  justifyContent: "space-between",
                  alignItems: "center",
                  mt: 3,
                  gap: 2,
                }}
              >
                <Button
                  variant="text"
                  size="small"
                  onClick={handleCloseTutorial}
                  sx={{
                    color: "#888",
                    fontSize: "0.85rem",
                    textTransform: "none",
                    minWidth: "auto",
                    p: 0,
                  }}
                >
                  End Tutorial
                </Button>
                <Box sx={{ display: "flex", gap: 2 }}>
                  {tutorialStep > 0 && (
                    <Button
                      variant="outlined"
                      onClick={() => handleStepChange(tutorialStep - 1)}
                      sx={{
                        color: "#5a88ad",
                        borderColor: "#5a88ad",
                        fontWeight: "bold",
                        textTransform: "none",
                        "&:hover": { borderColor: "#487DA6", color: "#487DA6" },
                      }}
                    >
                      Previous
                    </Button>
                  )}
                  {tutorialStep < 3 ? (
                    <Button
                      variant="contained"
                      onClick={() => handleStepChange(tutorialStep + 1)}
                      sx={{
                        bgcolor: "#5a88ad",
                        color: "#fff",
                        fontWeight: "bold",
                        textTransform: "none",
                        "&:hover": { bgcolor: "#487DA6" },
                      }}
                    >
                      Next
                    </Button>
                  ) : (
                    <Button
                      variant="contained"
                      onClick={handleCloseTutorial}
                      sx={{
                        bgcolor: "#5a88ad",
                        color: "#fff",
                        fontWeight: "bold",
                        textTransform: "none",
                        "&:hover": { bgcolor: "#487DA6" },
                      }}
                    >
                      Finish
                    </Button>
                  )}
                </Box>
              </Box>
            </Box>
          </Fade>
        </Popover>
      </Box>
    </Box>
  );
}

const navButtonStyle = {
  justifyContent: "flex-start",
  mb: 1,
  color: "#fff",
  backgroundColor: "transparent",
  "&:hover": {
    backgroundColor: "#487DA6",
  },
  textTransform: "none",
  fontWeight: "bold",
  position: "relative",
  "&.active": {
    "&::before": {
      content: '""',
      position: "absolute",
      left: 0,
      top: 0,
      height: "100%",
      width: "4px",
      backgroundColor: "black",
      borderRadius: "0 4px 4px 0",
    },
  },
};<|MERGE_RESOLUTION|>--- conflicted
+++ resolved
@@ -38,12 +38,9 @@
 import DeleteIcon from "@mui/icons-material/Delete";
 import HelpOutlineIcon from "@mui/icons-material/HelpOutline";
 import logo2 from "../assets/logo2.png";
-<<<<<<< HEAD
 import LightbulbRoundedIcon from "@mui/icons-material/LightbulbRounded";
-=======
 import logo from "../assets/logo.png";
 import ChevronRightIcon from "@mui/icons-material/ChevronRight";
->>>>>>> 046b4275
 
 export default function UserManagementPage() {
   const [collapsed, setCollapsed] = useState(false);
@@ -333,7 +330,6 @@
       {/* Main Content */}
       <Box sx={{ flexGrow: 1, display: "flex", flexDirection: "column" }}>
         {/* Top App Bar */}
-<<<<<<< HEAD
          <AppBar
                            position="static"
                            sx={{ bgcolor: "#5a88ad", boxShadow: "none" }}
@@ -396,64 +392,6 @@
                  </Toolbar>
                            
                          </AppBar>
-=======
-        <AppBar
-          position="static"
-          sx={{ bgcolor: "#1A82AE", boxShadow: "none" }}
-        >
-          <Toolbar sx={{ justifyContent: "flex-end" }}>
-            <IconButton color="inherit">
-              <Badge badgeContent={4} color="error">
-                <NotificationsIcon />
-              </Badge>
-            </IconButton>
-            <Box
-              sx={{
-                display: "flex",
-                alignItems: "center",
-                ml: 2,
-                cursor: "pointer",
-                "&:hover": { opacity: 0.8 },
-              }}
-              onClick={() => navigate("/settings")}
-            >
-              <AccountCircleIcon sx={{ mr: 1 }} />
-              <Typography variant="subtitle1">
-                {user
-                  ? user.first_name
-                    ? `${user.first_name} ${user.last_name || ""} (${
-                        user.role || "User"
-                      })`
-                    : (user.username || user.email) +
-                      (user.role ? ` (${user.role})` : "")
-                  : "User"}
-              </Typography>
-            </Box>
-
-            {/* Tutorial Icon - left of logout */}
-
-            <Tooltip title="Run Tutorial" arrow>
-              <IconButton
-                sx={{ ml: 1, color: "lightgreen" }}
-                onClick={() => {
-                  setTutorialStep(0);
-                  setFadeIn(true);
-                }}
-              >
-                <HelpOutlineIcon />
-              </IconButton>
-            </Tooltip>
-            <IconButton
-              color="inherit"
-              onClick={() => {
-                navigate("/login"); // Redirect to login page
-              }}
-            >
-              <ExitToAppIcon />
-            </IconButton>
-          </Toolbar>
-        </AppBar>
->>>>>>> 046b4275
 
         {/* User Management Content */}
         <Box sx={{ p: 3 }}>
