--- conflicted
+++ resolved
@@ -32,11 +32,8 @@
 import AccountCircleIcon from "@mui/icons-material/AccountCircle";
 import ExitToAppIcon from "@mui/icons-material/ExitToApp";
 import HelpOutlineIcon from "@mui/icons-material/HelpOutline";
-<<<<<<< HEAD
 import LightbulbRoundedIcon from "@mui/icons-material/LightbulbRounded";
-=======
 import ChevronRightIcon from "@mui/icons-material/ChevronRight";
->>>>>>> 046b4275
 
 export default function CandidatesDashboard() {
   const [collapsed, setCollapsed] = useState(false);
@@ -210,7 +207,7 @@
           sx={{ bgcolor: "#1A82AE", boxShadow: "none" }}
         >
           <Toolbar sx={{ justifyContent: "flex-end" }}>
-<<<<<<< HEAD
+
   {/* Tutorial icon */}
   <Tooltip title="Run Tutorial" arrow>
     <IconButton
@@ -267,56 +264,7 @@
   </IconButton>
 </Toolbar>
           
-=======
-            <IconButton color="inherit">
-              <Badge badgeContent={4} color="error">
-                <NotificationsIcon />
-              </Badge>
-            </IconButton>
-            <Box
-              sx={{
-                display: "flex",
-                alignItems: "center",
-                ml: 2,
-                cursor: "pointer",
-                "&:hover": { opacity: 0.8 },
-              }}
-              onClick={() => navigate("/settings")}
-            >
-              <AccountCircleIcon sx={{ mr: 1 }} />
-              <Typography variant="subtitle1">
-                {user
-                  ? user.first_name
-                    ? `${user.first_name} ${user.last_name || ""} (${
-                        user.role || "User"
-                      })`
-                    : (user.username || user.email) +
-                      (user.role ? ` (${user.role})` : "")
-                  : "User"}
-              </Typography>
-            </Box>
-            <Tooltip title="Run Tutorial" arrow>
-              <IconButton
-                sx={{ ml: 1, color: "lightgreen" }}
-                onClick={() => {
-                  setShowTutorial(true);
-                  setTutorialStep(0);
-                  setFadeIn(true);
-                }}
-              >
-                <HelpOutlineIcon />
-              </IconButton>
-            </Tooltip>
-            <IconButton
-              color="inherit"
-              onClick={() => {
-                navigate("/login"); // Redirect to login page
-              }}
-            >
-              <ExitToAppIcon />
-            </IconButton>
-          </Toolbar>
->>>>>>> 046b4275
+
         </AppBar>
 
         {/* Content */}
