--- conflicted
+++ resolved
@@ -14,14 +14,11 @@
   Toolbar,
   IconButton,
   Badge,
-<<<<<<< HEAD
-=======
   Modal,
   Fade,
   Backdrop,
   Popover,
   Tooltip,
->>>>>>> fc10f68f
 } from "@mui/material";
 import { useNavigate, useLocation } from "react-router-dom";
 import logo2 from "../assets/logo2.png";
@@ -33,14 +30,11 @@
 import NotificationsIcon from "@mui/icons-material/Notifications";
 import AccountCircleIcon from "@mui/icons-material/AccountCircle";
 import ExitToAppIcon from "@mui/icons-material/ExitToApp";
-<<<<<<< HEAD
 import Popover from "@mui/material/Popover";
 import Tooltip from "@mui/material/Tooltip";
 import HelpOutlineIcon from "@mui/icons-material/HelpOutline";
 import Fade from "@mui/material/Fade";
-=======
-import HelpOutlineIcon from "@mui/icons-material/HelpOutline";
->>>>>>> fc10f68f
+
 
 export default function CandidatesDashboard() {
   const [collapsed, setCollapsed] = useState(false);
@@ -50,7 +44,7 @@
   const [fadeIn, setFadeIn] = useState(true);
   const navigate = useNavigate();
   const location = useLocation();
-<<<<<<< HEAD
+
   const [user, setUser] = useState<{
     first_name?: string;
     last_name?: string;
@@ -60,13 +54,12 @@
   const [anchorEl, setAnchorEl] = useState<HTMLElement | null>(null);
   const [tutorialStep, setTutorialStep] = useState(0);
   const [fadeIn, setFadeIn] = useState(true);
-=======
->>>>>>> fc10f68f
+
   const reviewBtnRef = useRef<HTMLButtonElement>(null);
 
   useEffect(() => {
     document.title = "Candidates Dashboard";
-<<<<<<< HEAD
+
     // Fetch user info from API
     const email = localStorage.getItem("userEmail") || "admin@email.com";
     fetch(`http://localhost:8081/auth/me?email=${encodeURIComponent(email)}`)
@@ -80,15 +73,7 @@
       setAnchorEl(reviewBtnRef.current);
     }
   }, [showTutorial]);
-=======
-  }, []);
-
-  useEffect(() => {
-    // Set anchorEl after the button is mounted
-    if (reviewBtnRef.current) {
-      setAnchorEl(reviewBtnRef.current);
-    }
-  }, []);
+
 
   const handleStepChange = (nextStep: number) => {
     setFadeIn(false);
@@ -98,7 +83,7 @@
     }, 250);
   };
   const handleCloseTutorial = () => setShowTutorial(false);
->>>>>>> fc10f68f
+
 
   return (
     <Box
@@ -266,8 +251,6 @@
                 <HelpOutlineIcon />
               </IconButton>
             </Tooltip>
-<<<<<<< HEAD
-=======
             <IconButton
               color="inherit"
               onClick={() => {
@@ -276,7 +259,6 @@
             >
               <ExitToAppIcon />
             </IconButton>
->>>>>>> fc10f68f
           </Toolbar>
         </AppBar>
 
@@ -358,27 +340,17 @@
                           variant="contained"
                           sx={reviewButtonStyle}
                           onClick={() => navigate("/candidate-review")}
-<<<<<<< HEAD
                           ref={idx === 0 ? reviewBtnRef : null}
                         >
                           Review
                         </Button>
-=======
-                          ref={idx === 0 ? reviewBtnRef : null} // Only first button gets the ref
-                        >
-                          Review
-                        </Button>
-                        {/* Only render the Popover for the first button */}
->>>>>>> fc10f68f
+
                         {idx === 0 && (
                           <Popover
                             open={showTutorial && Boolean(anchorEl)}
                             anchorEl={anchorEl}
-<<<<<<< HEAD
-                            onClose={() => setShowTutorial(false)}
-=======
+
                             onClose={handleCloseTutorial}
->>>>>>> fc10f68f
                             anchorOrigin={{
                               vertical: "top",
                               horizontal: "center",
@@ -412,10 +384,9 @@
                                   Click <b>Review</b> to view and assess this
                                   candidate's CV.
                                 </Typography>
-<<<<<<< HEAD
-=======
+
                                 {/* Shared navigation buttons */}
->>>>>>> fc10f68f
+
                                 <Box
                                   sx={{
                                     display: "flex",
@@ -428,11 +399,8 @@
                                   <Button
                                     variant="text"
                                     size="small"
-<<<<<<< HEAD
-                                    onClick={() => setShowTutorial(false)}
-=======
                                     onClick={handleCloseTutorial}
->>>>>>> fc10f68f
+
                                     sx={{
                                       color: "#888",
                                       fontSize: "0.85rem",
@@ -446,11 +414,8 @@
                                   <Box sx={{ display: "flex", gap: 2 }}>
                                     <Button
                                       variant="contained"
-<<<<<<< HEAD
-                                      onClick={() => setShowTutorial(false)}
-=======
+
                                       onClick={handleCloseTutorial}
->>>>>>> fc10f68f
                                       sx={{
                                         bgcolor: "#5a88ad",
                                         color: "#fff",
