import { useState, useEffect, useRef } from "react";
import {
  Box,
  Typography,
  Paper,
  Button,
  TableContainer,
  Table,
  TableHead,
  TableRow,
  TableCell,
  TableBody,
  AppBar,
  Toolbar,
  IconButton,
  Badge,
  Modal,
  Fade,
  Backdrop,
  Popover,
  Tooltip,
} from "@mui/material";
import {
  LineChart, Line,
  BarChart, Bar,
  PieChart, Pie, Cell,
  XAxis, YAxis, CartesianGrid, Tooltip as RechartTooltip, Legend,
  ResponsiveContainer
} from 'recharts';
import { useNavigate, useLocation } from "react-router-dom";
import logo2 from "../assets/logo2.png";
import logo from "../assets/logo.png";
import logo3 from "../assets/logoNavbar.png"; // Import the third logo if needed
import DashboardIcon from "@mui/icons-material/Dashboard";
import UploadFileIcon from "@mui/icons-material/UploadFile";
import PeopleIcon from "@mui/icons-material/People";
import SearchIcon from "@mui/icons-material/Search";
import SettingsIcon from "@mui/icons-material/Settings";
//import NotificationsIcon from "@mui/icons-material/Notifications";
import AccountCircleIcon from "@mui/icons-material/AccountCircle";
import ExitToAppIcon from "@mui/icons-material/ExitToApp";
import HelpOutlineIcon from "@mui/icons-material/HelpOutline";
import LightbulbRoundedIcon from "@mui/icons-material/LightbulbRounded";
import ChevronRightIcon from "@mui/icons-material/ChevronRight";

export default function CandidatesDashboard() {
  const [collapsed, setCollapsed] = useState(false);
  const [showTutorial, setShowTutorial] = useState(false);
  const [anchorEl, setAnchorEl] = useState<HTMLElement | null>(null);
  const [tutorialStep, setTutorialStep] = useState(0); // For future multi-step
  const [fadeIn, setFadeIn] = useState(true);
  const navigate = useNavigate();
  const location = useLocation();

  const devUser = {
      email: "dev@example.com",
      password: "Password123",
      first_name: "John",
      last_name: "Doe",
      role: "Admin",
    };

  const [user, setUser] = useState<{
    first_name?: string;
    last_name?: string;
    username?: string;
    role?: string; // <-- add this
    email?: string; // <-- and this
  } | null>(null);

  const reviewBtnRef = useRef<HTMLButtonElement>(null);

  useEffect(() => {
    document.title = "Candidates Dashboard";

    // Fetch user info from API
    const email = localStorage.getItem("userEmail") || "admin@email.com";
    fetch(`http://localhost:8081/auth/me?email=${encodeURIComponent(email)}`)
      .then((res) => res.json())
      .then((data) => setUser(data))
      .catch(() => setUser(null));
  }, []);

  useEffect(() => {
    if (reviewBtnRef.current) {
      setAnchorEl(reviewBtnRef.current);
    }
  }, [showTutorial]);

  const handleStepChange = (nextStep: number) => {
    setFadeIn(false);
    setTimeout(() => {
      setTutorialStep(nextStep);
      setFadeIn(true);
    }, 250);
  };
  const handleCloseTutorial = () => setShowTutorial(false);

//Mock data for graphs 

const candidateTrends = [
  { month: 'Jan', candidates: 30 },
  { month: 'Feb', candidates: 45 },
  { month: 'Mar', candidates: 60 },
  { month: 'Apr', candidates: 50 },
  { month: 'May', candidates: 80 },
];

const skillDistribution = [
  { name: '.NET', value: 400 },
  { name: 'React', value: 300 },
  { name: 'Java', value: 300 },
  { name: 'Python', value: 200 },
];

const projectFitData = [
  { type: 'Technical', value: 50 },
  { type: 'Collaborative', value: 30 },
  { type: 'Autonomous', value: 20 },
];

const groupedBarData = [
  { name: 'Week 1', ".NET": 40, React: 24, Python: 24 },
  { name: 'Week 2', ".NET": 30, React: 13, Python: 22 },
  { name: 'Week 3', ".NET": 20, React: 98, Python: 22 },
  { name: 'Week 4', ".NET": 27, React: 39, Python: 20 },
];

<<<<<<< HEAD
const COLORS = ['#8884D8', '#00C49F', '#FFBB28', '#FF8042'];
=======
const COLORS = ['#8884D8', '#E18A4D', '#84d98E', '#d384D9'];
>>>>>>> 43eff0dd

  return (
    <Box
      sx={{
        display: "flex",
        minHeight: "100vh",
        bgcolor: "#1E1E1E",
        color: "#fff",
      }}
    >
      {/* Sidebar */}
      {!collapsed ? (
        <Box
          sx={{
            width: 220,
            minWidth: "220px",
            maxWidth: "220px", 
            bgcolor: "#232A3B ",
            display: "flex",
            flexDirection: "column",
            p: 2,
            position: "relative",
          }}
        >
          {/* Collapse Button */}
          <IconButton
            onClick={() => setCollapsed(true)}
            sx={{
              color: "#fff",
              position: "absolute",
              top: 8,
              left: 8,
              zIndex: 1,
            }}
          >
            <svg width="24" height="24" viewBox="0 0 24 24" fill="none">
              <rect x="3" y="6" width="18" height="2" fill="currentColor" />
              <rect x="3" y="11" width="18" height="2" fill="currentColor" />
              <rect x="3" y="16" width="18" height="2" fill="currentColor" />
            </svg>
          </IconButton>

          <Box sx={{ display: "flex", justifyContent: "center", mb: 3, mt: 5 }}>
            <img src={logo3} alt="Team Logo" style={{ width: 120 }} />
          </Box>

          <Button
            fullWidth
            sx={{ ...navButtonStyle, bgcolor: "#d8f0ff", color: "#000" }}
            className={location.pathname === "/dashboard" ? "active" : ""}
            startIcon={<DashboardIcon />}
            onClick={() => navigate("/dashboard")}
          >
            Dashboard
          </Button>

          <Button
            fullWidth
            sx={navButtonStyle}
            className={location.pathname === "/upload" ? "active" : ""}
            startIcon={<UploadFileIcon />}
            onClick={() => navigate("/upload")}
          >
            Upload CV
          </Button>

          <Button
            fullWidth
            sx={navButtonStyle}
            className={location.pathname === "/candidates" ? "active" : ""}
            startIcon={<PeopleIcon />}
            onClick={() => navigate("/candidates")}
          >
            Candidates
          </Button>

          <Button
            fullWidth
            sx={navButtonStyle}
            className={location.pathname === "/search" ? "active" : ""}
            startIcon={<SearchIcon />}
            onClick={() => navigate("/search")}
          >
            Search
          </Button>

          {/* Only show User Management if user is Admin */}
          {(user?.role === "Admin" || devUser.role === "Admin") && (
            <Button
              fullWidth
              sx={navButtonStyle}
              className={
                location.pathname === "/user-management" ? "active" : ""
              }
              startIcon={<SettingsIcon />}
              onClick={() => navigate("/user-management")}
            >
              User Management
            </Button>
          )}
          {(user?.role === "Admin" || devUser.role === "Admin") && (
            <Button
              fullWidth
              sx={navButtonStyle}
              className={location.pathname === "/system-settings" ? "active" : ""}
              startIcon={<SettingsIcon />}
              onClick={() => navigate("/system-settings")}
            >
              System Settings
            </Button>
          )}          
        </Box>
      ) : (
        // Expand Icon when sidebar is collapsed
        <Box
          sx={{
            width: 40,
            bgcolor: "#232A3B ",
            display: "flex",
            justifyContent: "center",
            alignItems: "flex-start",
            pt: 1,
          }}
        >
          <IconButton
            onClick={() => setCollapsed(false)}
            sx={{ color: "#fff" }}
          >
            <ChevronRightIcon />
          </IconButton>
        </Box>
      )}

      {/* Main Content */}
      <Box sx={{ display: "flex", flexDirection: "column", flexGrow: 1 }}>
        {/* Top AppBar */}
        <AppBar
          position="static"
          sx={{ bgcolor: "#232A3B ", boxShadow: "none" }}
        >
          <Toolbar sx={{ justifyContent: "flex-end" }}>

  {/* Tutorial icon */}
  <Tooltip title="Run Tutorial" arrow>
    <IconButton
      onClick={() => {
        setShowTutorial(true);
        setTutorialStep(0);
        setFadeIn(true);
      }}
      sx={{ml: 1, color: '#FFEB3B'}}
    >
      <LightbulbRoundedIcon />
    </IconButton>
  </Tooltip>

  {/* Help / FAQ icon */}
  <Tooltip title="Go to Help Page" arrow>
    <IconButton
      onClick={() => navigate("/help")}
      sx={{ ml: 1, color: '#90ee90' }}
    >
      <HelpOutlineIcon />
    </IconButton>
  </Tooltip>

  {/* User Info */}
  <Box
    sx={{
      display: "flex",
      alignItems: "center",
      ml: 2,
      cursor: "pointer",
      "&:hover": { opacity: 0.8 },
    }}
    onClick={() => navigate("/settings")}
  >
    <AccountCircleIcon sx={{ mr: 1 }} />
    <Typography variant="subtitle1">
      {user
        ? user.first_name
          ? `${user.first_name} ${user.last_name || ""} (${user.role || "User"})`
          : (user.username || user.email) +
            (user.role ? ` (${user.role})` : "")
        : "User"}
    </Typography>
  </Box>

  {/* Logout */}
  <IconButton
    color="inherit"
    onClick={() => navigate("/login")}
    sx={{ ml: 1 }}
  >
    <ExitToAppIcon />
  </IconButton>
</Toolbar>
          

        </AppBar>

        {/* Content */}
        <Box sx={{ p: 3 }}>
          <Typography variant="h5" sx={{fontFamily: 'Helvetica, sans-serif', mb: 3, fontWeight: "bold" }}>
            Candidates Dashboard
          </Typography>

          {/* Stat Cards */}
          <Box sx={{ display: "flex", gap: 3, flexWrap: "wrap", mb: 4 }}>
            {[
              { label: "Candidates", value: "142" },
              { label: "Pending Review", value: "24" },
              { label: "Top Technology", value: ".NET" },
              { label: "Technical Matches", value: "78%" },
            ].map((stat, i) => (
              <Paper key={i} elevation={6} sx={statCardStyle}>
                <Typography variant="h4">{stat.value}</Typography>
                <Typography variant="subtitle1">{stat.label}</Typography>
              </Paper>
            ))}
          </Box>

            {/* Dashboard Graphs */}
        <Box sx={{ 
  display: "flex", 
  flexWrap: "wrap", 
  gap: 4, 
  mb: 4,
  '& > *': { // Ensures all child elements have these properties
    flex: "1 1 350px",
    minWidth: 0 // Prevents overflow issues
  }
}}>

   {/* Line Chart: Light Blue */}
  <Paper sx={{ 
    p: 2, 
    borderRadius: 3, 
    backgroundColor: "#DEDDEE", 
    color: "#000",
    transition: 'transform 0.2s',
    '&:hover': { transform: 'translateY(-4px)' }
  }}>
    <Typography variant="subtitle1" sx={{fontFamily: 'Helvetica, sans-serif', mb: 1, fontWeight: 600 }}>Monthly Candidate Uploads</Typography>
    <ResponsiveContainer width="100%" height={200}>
      <LineChart data={candidateTrends}>
        <CartesianGrid stroke="#ccc" strokeDasharray="3 3" />
        <XAxis dataKey="month" />
        <YAxis />
        <Tooltip />
        <Line 
          type="monotone" 
          dataKey="candidates" 
          stroke="#0A2540 " 
          strokeWidth={2}
          dot={{ r: 4 }}
          activeDot={{ r: 6, fill: "#0A2540 " }}
        />
      </LineChart>
    </ResponsiveContainer>
  </Paper>

  {/* Bar Chart: Dark Blue */}
  <Paper sx={{ 
    p: 2, 
    borderRadius: 3, 
    backgroundColor: "#444444", 
    color: "#fff",
    transition: 'transform 0.2s',
    '&:hover': { transform: 'translateY(-4px)' }
  }}>
    <Typography variant="subtitle1" sx={{ fontFamily: 'Helvetica, sans-serif',mb: 1, fontWeight: 600 }}>Weekly Tech Usage</Typography>
    <ResponsiveContainer width="100%" height={200}>
      <BarChart data={groupedBarData}>
        <CartesianGrid stroke="#4a5568" strokeDasharray="3 3" />
        <XAxis dataKey="name" stroke="#fff" />
        <YAxis stroke="#fff" />
        <Tooltip 
          contentStyle={{ 
            backgroundColor: '#2b3a55',
            borderColor: '#4a5568',
            fontFamily: 'Helvetica, sans-serif',
          }}
        />
        <Legend />
        <Bar dataKey=".NET" fill="#8884d8" radius={[4, 4, 0, 0]} />
        <Bar dataKey="React" fill="#82ca9d" radius={[4, 4, 0, 0]} />
        <Bar dataKey="Python" fill="#ffc658" radius={[4, 4, 0, 0]} />
      </BarChart>
    </ResponsiveContainer>
  </Paper>

  {/* Pie Chart: Teal Accent */}
  <Paper sx={{ 
    p: 2, 
    borderRadius: 3, 
    backgroundColor: "#DEDDEE", 
    color: "#000",
    transition: 'transform 0.2s',
    '&:hover': { transform: 'translateY(-4px)' }
  }}>
    <Typography variant="subtitle1" sx={{fontFamily: 'Helvetica, sans-serif', mb: 1, fontWeight: 600 }}>Skill Distribution</Typography>
    <ResponsiveContainer width="100%" height={200}>
      <PieChart>
        <Pie
        
          data={skillDistribution}
          dataKey="value"
          cx="50%"
          cy="50%"
          outerRadius={60}
          labelLine={true}
          label={({ name, percent }) => `${name}: ${(percent * 100).toFixed(0)}%`}
          
        >
          {skillDistribution.map((entry, index) => (
            <Cell key={`cell-${index}`} fill={COLORS[index % COLORS.length]} />
          ))}
        </Pie>
        <Tooltip 
          formatter={(value, name, props) => [
            value, 
            `${name}: ${(props.payload.percent * 100).toFixed(1)}%`
          ]}
          
        />
      </PieChart>
    </ResponsiveContainer>
  </Paper>

  {/* Doughnut Chart: Dark Blue */}
  <Paper sx={{ 
    p: 2, 
    borderRadius: 3, 
    backgroundColor: "#444444", 
    color: "#fff",
    transition: 'transform 0.2s',
    '&:hover': { transform: 'translateY(-4px)' }
  }}>
    <Typography variant="subtitle1" sx={{ fontFamily: 'Helvetica, sans-serif',mb: 1, fontWeight: 600 }}>Project Fit Types</Typography>
    <ResponsiveContainer width="100%" height={200}>
      <PieChart>
        <Pie
          data={projectFitData}
          dataKey="value"
          cx="50%"
          cy="50%"
          innerRadius={40}
          outerRadius={60}
          label={({ type, percent }) => `${type}: ${(percent * 100).toFixed(0)}%`}
          labelLine={true}
        >
          {projectFitData.map((entry, index) => (
            <Cell key={`cell-${index}`} fill={COLORS[index % COLORS.length]} />
          ))}
        </Pie>
        <Tooltip 
          contentStyle={{ 
            backgroundColor: '#2b3a55',
            borderColor: '#4a5568'
          }}
          formatter={(value, name, props) => [
            value, 
            `${name}: ${(props.payload.percent * 100).toFixed(1)}%`
          ]}
        />
      </PieChart>
    </ResponsiveContainer>
  </Paper>

</Box>

          {/* Recent Table */}
          <Paper
            elevation={6}
            sx={{ p: 2, borderRadius: 3, backgroundColor: "#c8c7d5ff" }}
          >
            <Typography
              variant="h6"
              sx={{ fontFamily: 'Helvetica, sans-serif',fontWeight: "bold", color: "#232A3B", mb: 2 }}
            >
              Recently Processed
            </Typography>

            <TableContainer>
              <Table>
                <TableHead>
                  <TableRow>
                    <TableCell sx={{fontFamily: 'Helvetica, sans-serif', fontWeight: "bold", fontSize: "1.2rem" }}>
                      Candidate
                    </TableCell>
                    <TableCell sx={{fontFamily: 'Helvetica, sans-serif', fontWeight: "bold", fontSize: "1.2rem" }}>
                      Top Skills
                    </TableCell>
                    <TableCell sx={{fontFamily: 'Helvetica, sans-serif', fontWeight: "bold", fontSize: "1.2rem" }}>
                      Project Fit
                    </TableCell>
                    <TableCell sx={{fontFamily: 'Helvetica, sans-serif', fontWeight: "bold", fontSize: "1.2rem" }}>
                      Actions
                    </TableCell>
                  </TableRow>
                </TableHead>
                <TableBody >
                  {[
                    {
                      name: "Jane Smith",
                      skills: ".NET, Azure, SQL",
                      fit: "Technical (92%)",
                    },
                    {
                      name: "Mike Johnson",
                      skills: "React, Node.js",
                      fit: "Collaborative (85%)",
                    },
                    {
                      name: "Peter Griffin",
                      skills: "C++, C, Python",
                      fit: "Technical (64%)",
                    },
                  ].map((candidate, idx) => (
                    <TableRow key={candidate.name}>
                      <TableCell>{candidate.name}</TableCell>
                      <TableCell>{candidate.skills}</TableCell>
                      <TableCell>{candidate.fit}</TableCell>
                      <TableCell>
                        <Button
                          variant="contained"
                          sx={reviewButtonStyle}
                          onClick={() => navigate("/candidate-review")}
                          ref={idx === 0 ? reviewBtnRef : null}
                        >
                          Review
                        </Button>

                        {idx === 0 && (
                          <Popover
                            open={showTutorial && Boolean(anchorEl)}
                            anchorEl={anchorEl}
                            onClose={handleCloseTutorial}
                            anchorOrigin={{
                              vertical: "top",
                              horizontal: "center",
                            }}
                            transformOrigin={{
                              vertical: "bottom",
                              horizontal: "center",
                            }}
                            PaperProps={{
                              sx: {
                                p: 2,
                                bgcolor: "#fff",
                                color: "#181c2f",
                                borderRadius: 2,
                                boxShadow: 6,
                                minWidth: 280,
                                zIndex: 1500,
                                textAlign: "center",
                              },
                            }}
                          >
                            <Fade in={fadeIn} timeout={250}>
                              <Box sx={{ position: "relative" }}>
                                <Typography
                                  variant="h6"
                                  sx={{ fontFamily: 'Helvetica, sans-serif',fontWeight: "bold", mb: 1 }}
                                >
                                  Quick Tip
                                </Typography>
                                <Typography sx={{fontFamily: 'Helvetica, sans-serif', mb: 2 }}>
                                  Click <b>Review</b> to view and assess this
                                  candidate's CV.
                                </Typography>

                                {/* Shared navigation buttons */}

                                <Box
                                  sx={{
                                    display: "flex",
                                    justifyContent: "space-between",
                                    alignItems: "center",
                                    mt: 3,
                                    gap: 2,
                                  }}
                                >
                                  <Button
                                    variant="text"
                                    size="small"
                                    onClick={handleCloseTutorial}
                                    sx={{
                                      color: "#888",
                                      fontSize: "0.85rem",
                                      textTransform: "none",
                                      minWidth: "auto",
                                      p: 0,
                                    }}
                                  >
                                    End Tutorial
                                  </Button>
                                  <Box sx={{ display: "flex", gap: 2 }}>
                                    <Button
                                      variant="contained"
                                      onClick={handleCloseTutorial}
                                      sx={{
                                        bgcolor: "#5a88ad",
                                        color: "#fff",
                                        fontFamily: 'Helvetica, sans-serif',
                                        fontWeight: "bold",
                                        textTransform: "none",
                                        "&:hover": { bgcolor: "#487DA6" },
                                      }}
                                    >
                                      Finish
                                    </Button>
                                  </Box>
                                </Box>
                              </Box>
                            </Fade>
                          </Popover>
                        )}
                      </TableCell>
                    </TableRow>
                  ))}
                </TableBody>
              </Table>
            </TableContainer>
          </Paper>
        </Box>
      </Box>
    </Box>
  );
}

// Styles
const navButtonStyle = {
  justifyContent: "flex-start",
  mb: 1,
  color: "#fff",
  backgroundColor: "transparent",
  "&:hover": {
    backgroundColor: "#487DA6",
  },
  textTransform: "none",
  fontWeight: "bold",
  position: "relative",
  "&.active": {
    "&::before": {
      content: '""',
      position: "absolute",
      left: 0,
      top: 0,
      height: "100%",
      width: "4px",
      backgroundColor: "black",
      borderRadius: "0 4px 4px 0",
    },
  },
};

const statCardStyle = {
  p: 2,
  minWidth: 140,
  borderRadius: 3,
  backgroundColor: "#888888",
  textAlign: "center",
  color: "#000",
};

const reviewButtonStyle = {
  background: "#232A3B",
  color: "DEDDEE",
  fontWeight: "bold",
  padding: "8px 20px",
  borderRadius: "4px",
  boxShadow: "0 2px 4px rgba(0,0,0,0.2)",
  "&:hover": {
    background: "linear-gradient(45deg, #081158 0%, #022028 50%, #003cbdff 100%)",
    transform: "translateY(-1px)",
  },
  textTransform: "none",
  transition: "all 0.3s ease",
  position: "relative",
  overflow: "hidden",
  "&::after": {
    content: '""',
    position: "absolute",
    top: 0,
    left: 0,
    width: "100%",
    height: "100%",
    background:
      "linear-gradient(45deg, rgba(255,255,255,0.1) 0%, rgba(255,255,255,0) 50%)",
  },
};

const graphCardBase = {
  p: 2,
  borderRadius: 3,
  width: { xs: "100%", sm: "45%", md: "30%" },
  minWidth: 300,
  height: 300,
  display: "flex",
  flexDirection: "column",
  justifyContent: "space-between",
};<|MERGE_RESOLUTION|>--- conflicted
+++ resolved
@@ -126,11 +126,9 @@
   { name: 'Week 4', ".NET": 27, React: 39, Python: 20 },
 ];
 
-<<<<<<< HEAD
+
 const COLORS = ['#8884D8', '#00C49F', '#FFBB28', '#FF8042'];
-=======
-const COLORS = ['#8884D8', '#E18A4D', '#84d98E', '#d384D9'];
->>>>>>> 43eff0dd
+
 
   return (
     <Box
