import React, { useState, useEffect, useRef } from "react";
import {
  Box,
  Typography,
  Paper,
  Button,
  IconButton,
  Chip,
  AppBar,
  Toolbar,
  Badge,
  Tooltip,
  Fade,
  Popover,
} from "@mui/material";
import { useNavigate, useLocation } from "react-router-dom";
import DashboardIcon from "@mui/icons-material/Dashboard";
import UploadFileIcon from "@mui/icons-material/UploadFile";
import PeopleIcon from "@mui/icons-material/People";
import SearchIcon from "@mui/icons-material/Search";
import SettingsIcon from "@mui/icons-material/Settings";
import NotificationsIcon from "@mui/icons-material/Notifications";
import AccountCircleIcon from "@mui/icons-material/AccountCircle";
import ExitToAppIcon from "@mui/icons-material/ExitToApp";
import LightbulbRoundedIcon from "@mui/icons-material/LightbulbRounded";
import HelpOutlineIcon from "@mui/icons-material/HelpOutline";
import ArrowBackIcon from "@mui/icons-material/ArrowBack";
import MenuIcon from "@mui/icons-material/Menu";
import ChevronRightIcon from "@mui/icons-material/ChevronRight";
import logo2 from "../assets/logo2.png";
import logo from "../assets/logo.png";

export default function CandidateReviewSummary() {
  const navigate = useNavigate();
  const location = useLocation();

  // User info state and fetch
  const [user, setUser] = useState<{
    first_name?: string;
    last_name?: string;
    username?: string;
    role?: string;
    email?: string;
  } | null>(null);

  useEffect(() => {
    const email = localStorage.getItem("userEmail") || "admin@email.com";
    fetch(`http://localhost:8081/auth/me?email=${encodeURIComponent(email)}`)
      .then((res) => res.json())
      .then((data) => setUser(data))
      .catch(() => setUser(null));
  }, []);

  // Tutorial logic (copied from UserManagementPage)
  const [tutorialStep, setTutorialStep] = useState(-1); // -1 means not showing
  const [fadeIn, setFadeIn] = useState(true);
  const [anchorEl, setAnchorEl] = useState<HTMLElement | null>(null);

  // Refs for tutorial steps
  const projectFitRef = useRef<HTMLDivElement>(null);
  const techRef = useRef<HTMLDivElement>(null);

  useEffect(() => {
    if (tutorialStep === 0 && projectFitRef.current) setAnchorEl(projectFitRef.current);
    else if (tutorialStep === 1 && techRef.current) setAnchorEl(techRef.current);
    else setAnchorEl(null);
  }, [tutorialStep]);

  const handleNext = () => {
    setFadeIn(false);
    setTimeout(() => {
      setTutorialStep((s) => s + 1);
      setFadeIn(true);
    }, 250);
  };
  const handleBack = () => {
    setFadeIn(false);
    setTimeout(() => {
      setTutorialStep((s) => s - 1);
      setFadeIn(true);
    }, 250);
  };
  const handleCloseTutorial = () => setTutorialStep(-1);

  return (
    <Box
      sx={{
        display: "flex",
        minHeight: "100vh",
        bgcolor: "#181c2f",
        color: "#fff",
      }}
    >

      {/* Main Content */}
      <Box sx={{ flexGrow: 1, display: "flex", flexDirection: "column" }}>
        {/* Top App Bar */}
<<<<<<< HEAD
          <AppBar position="static" sx={{ bgcolor: "#1A82AE", boxShadow: "none" }}>
            <Toolbar sx={{ justifyContent: "space-between" }}>
              {/* Left: Logo */}
              <Box sx={{ display: 'flex', alignItems: 'center' }}>
                <img src={logo} alt="Logo" style={{ width: 80 }} />
                {/* Optional title next to logo */}
                <Typography variant="h6" sx={{ ml: 2, fontWeight: 'bold' }}>Candidate Summary</Typography> 
              </Box>
          
              {/* Right: Icons */}
              <Box sx={{ display: 'flex', alignItems: 'center' }}>
                <Tooltip title="Go to Help Page" arrow>
                  <IconButton
                    onClick={() => navigate("/help")}
                    sx={{ ml: 1, color: '#90ee90' }}
                  >
                    <HelpOutlineIcon />
                  </IconButton>
                </Tooltip>
          
                <Box
                  sx={{
                    display: "flex",
                    alignItems: "center",
                    ml: 2,
                    cursor: "pointer",
                    "&:hover": { opacity: 0.8 },
                  }}
                  onClick={() => navigate("/settings")}
                >
                  <AccountCircleIcon sx={{ mr: 1 }} />
                  <Typography variant="subtitle1">
=======
        <AppBar position="static" sx={{ bgcolor: "#1A82AE", boxShadow: "none" }}>
          <Toolbar sx={{ justifyContent: "space-between" }}>
            {/* Left: Logo */}
    <Box sx={{ display: 'flex', alignItems: 'center' }}>
      <img src={logo} alt="Logo" style={{ width: 80 }} />
      {/* Optional title next to logo */}
      <Typography variant="h6" sx={{ ml: 2, fontWeight: 'bold' }}>Candidate Skills</Typography> 
    </Box>
            {/* Right: Icons */}
                <Box sx={{ display: 'flex', alignItems: 'center' }}>
            {/* Tutorial icon */}
            <Tooltip title="Run Tutorial" arrow>
              <IconButton
                onClick={() => {
                  setTutorialStep(0);
                  setFadeIn(true);
                }}
                sx={{ ml: 1, color: "#FFEB3B" }}
              >
                <LightbulbRoundedIcon />
              </IconButton>
            </Tooltip>
            {/* Help / FAQ icon */}
            <Tooltip title="Go to Help Page" arrow>
              <IconButton
                onClick={() => navigate("/help")}
                sx={{ ml: 1, color: "#90ee90" }}
              >
                <HelpOutlineIcon />
              </IconButton>
            </Tooltip>
            {/* User Info */}
            <Box
              sx={{
                display: "flex",
                alignItems: "center",
                ml: 2,
                cursor: "pointer",
                "&:hover": { opacity: 0.8 },
              }}
              onClick={() => navigate("/settings")}
            >
              <AccountCircleIcon sx={{ mr: 1 }} />
              <Typography variant="subtitle1">
>>>>>>> cea69b0b
                {user
                  ? user.first_name
                    ? `${user.first_name} ${user.last_name || ""} (${user.role || "User"})`
                    : (user.username || user.email) + (user.role ? ` (${user.role})` : "")
                  : "User"}
              </Typography>
            </Box>
            {/* Logout */}
            <IconButton
              color="inherit"
              onClick={() => navigate("/login")}
              sx={{ ml: 1 }}
            >
              <ExitToAppIcon />
            </IconButton>
            </Box>
          </Toolbar>
        </AppBar>

        {/* Tutorial Popover */}
        <Popover
          open={tutorialStep >= 0 && Boolean(anchorEl)}
          anchorEl={anchorEl}
          onClose={handleCloseTutorial}
          anchorOrigin={{
            vertical: "top",
            horizontal: "center",
          }}
          transformOrigin={{
            vertical: "bottom",
            horizontal: "center",
          }}
          PaperProps={{
            sx: {
              p: 2,
              bgcolor: "#fff",
              color: "#181c2f",
              borderRadius: 2,
              boxShadow: 6,
              minWidth: 320,
              zIndex: 1500,
              textAlign: "center",
            },
          }}
        >
          <Fade in={fadeIn} timeout={250}>
            <Box sx={{ position: "relative" }}>
              <Typography variant="h6" sx={{ fontWeight: "bold", mb: 1 }}>
                {tutorialStep === 0 ? "Project Fit" : "Key Technologies"}
              </Typography>
              <Typography sx={{ mb: 2 }}>
                {tutorialStep === 0
                  ? "This section shows how well the candidate fits technical and collaborative projects."
                  : "Here you can see the candidate's key technologies and skills."}
              </Typography>
              <Box
                sx={{
                  display: "flex",
                  justifyContent: "space-between",
                  alignItems: "center",
                  mt: 3,
                  gap: 2,
                }}
              >
                <Button
                  variant="text"
                  size="small"
                  onClick={handleCloseTutorial}
                  sx={{
                    color: "#888",
                    fontSize: "0.85rem",
                    textTransform: "none",
                    minWidth: "auto",
                    p: 0,
                  }}
                >
                  End Tutorial
                </Button>
                <Box sx={{ display: "flex", gap: 2 }}>
                  {tutorialStep > 0 && (
                    <Button
                      variant="outlined"
                      onClick={handleBack}
                      sx={{
                        color: "#0073c1",
                        borderColor: "#0073c1",
                        fontWeight: "bold",
                        textTransform: "none",
                      }}
                    >
                      Back
                    </Button>
                  )}
                  {tutorialStep < 1 ? (
                    <Button
                      variant="contained"
                      onClick={handleNext}
                      sx={{
                        bgcolor: "#5a88ad",
                        color: "#fff",
                        fontWeight: "bold",
                        textTransform: "none",
                        "&:hover": { bgcolor: "#487DA6" },
                      }}
                    >
                      Next
                    </Button>
                  ) : (
                    <Button
                      variant="contained"
                      onClick={handleCloseTutorial}
                      sx={{
                        bgcolor: "#5a88ad",
                        color: "#fff",
                        fontWeight: "bold",
                        textTransform: "none",
                        "&:hover": { bgcolor: "#487DA6" },
                      }}
                    >
                      Finish
                    </Button>
                  )}
                </Box>
              </Box>
            </Box>
          </Fade>
        </Popover>

        {/* Candidate Details */}
        <Box sx={{ p: 3 }}>
          <Button
            startIcon={<ArrowBackIcon />}
            onClick={() => navigate("/candidates")}
            sx={{
              mb: 2,
              color: "#0073c1",
              fontWeight: "bold",
              textTransform: "none",
              "&:hover": {
                backgroundColor: "rgba(0, 115, 193, 0.1)",
              },
            }}
          >
            Back to Candidates
          </Button>
          <Typography variant="h4" sx={{ fontWeight: "bold", mb: 2 }}>
            Jane Smith
          </Typography>
          <Typography variant="subtitle1" sx={{ mb: 4 }}>
            Senior Software Engineer | 5 years experience
          </Typography>

          {/* Tabs Section */}
          <Box sx={{ display: "flex", gap: 3, mb: 4 }}>
            {["Summary", "Skills", "Experience", "Recruiters Notes"].map(
              (tab, idx) => (
                <Typography
                  key={idx}
                  variant="body1"
                  sx={{
                    cursor: "pointer",
                    color: idx === 0 ? "#0073c1" : "#b0b8c1", // Highlight the active tab
                    fontWeight: idx === 0 ? "bold" : "normal",
                  }}
                  onClick={() => {
                    if (tab === "Summary") navigate("/candidate-review");
                    if (tab === "Skills") navigate("/candidate-skills");
                    if (tab === "Experience") navigate("/candidate-experience");
                    if (tab === "Recruiters Notes")
                      navigate("/candidate-notes");
                  }}
                >
                  {tab}
                </Typography>
              )
            )}
          </Box>

          {/* Project Fit Section */}
          <Paper
            elevation={6}
            sx={{ p: 3, mb: 4, borderRadius: 3, bgcolor: "#e1f4ff" }}
            ref={projectFitRef}
          >
            <Typography variant="h6" sx={{ fontWeight: "bold", mb: 2 }}>
              Project Fit
            </Typography>
            <Box
              sx={{
                display: "grid",
                gridTemplateColumns: "repeat(2, 1fr)",
                gap: 3,
              }}
            >
              {/* Technical Projects */}
              <Box>
                <Typography variant="body1" sx={{ fontWeight: "bold", mb: 1 }}>
                  Technical Projects
                </Typography>
                <Typography variant="body2" sx={{ color: "#555", mb: 1 }}>
                  High proficiency in complex technical environments
                </Typography>
                <Box
                  sx={{
                    position: "relative",
                    height: 20,
                    bgcolor: "#ccc",
                    borderRadius: 10,
                    overflow: "hidden",
                  }}
                >
                  <Box
                    sx={{
                      width: "80%", // Adjust percentage here
                      bgcolor: "#4caf50",
                      height: "100%",
                      borderRadius: 10,
                    }}
                  />
                  <Typography
                    variant="body2"
                    sx={{
                      position: "absolute",
                      top: "50%",
                      left: "50%",
                      transform: "translate(-50%, -50%)",
                      color: "#fff",
                      fontWeight: "bold",
                    }}
                  >
                    80%
                  </Typography>
                </Box>
              </Box>

              {/* Collaborative Projects */}
              <Box>
                <Typography variant="body1" sx={{ fontWeight: "bold", mb: 1 }}>
                  Collaborative Projects
                </Typography>
                <Typography variant="body2" sx={{ color: "#555", mb: 1 }}>
                  Works well in team settings
                </Typography>
                <Box
                  sx={{
                    position: "relative",
                    height: 20,
                    bgcolor: "#ccc",
                    borderRadius: 10,
                    overflow: "hidden",
                  }}
                >
                  <Box
                    sx={{
                      width: "60%", // Adjust percentage here
                      bgcolor: "#4caf50",
                      height: "100%",
                      borderRadius: 10,
                    }}
                  />
                  <Typography
                    variant="body2"
                    sx={{
                      position: "absolute",
                      top: "50%",
                      left: "50%",
                      transform: "translate(-50%, -50%)",
                      color: "#fff",
                      fontWeight: "bold",
                    }}
                  >
                    60%
                  </Typography>
                </Box>
              </Box>
            </Box>
          </Paper>

          {/* Key Technologies Section */}
          <Paper
            elevation={6}
            sx={{ p: 3, borderRadius: 3, bgcolor: "#e1f4ff" }}
            ref={techRef}
          >
            <Typography variant="h6" sx={{ fontWeight: "bold", mb: 2 }}>
              Key Technologies
            </Typography>
            <Box sx={{ display: "flex", gap: 1, flexWrap: "wrap" }}>
              {[".NET", "Azure", "SQL", "C#"].map((tech, idx) => (
                <Chip
                  key={idx}
                  label={tech}
                  sx={{ bgcolor: "#0073c1", color: "#fff" }}
                />
              ))}
            </Box>
          </Paper>
        </Box>
      </Box>
    </Box>
  );
}

const navButtonStyle = {
  justifyContent: "flex-start",
  mb: 1,
  color: "#fff",
  backgroundColor: "transparent",
  "&:hover": {
    backgroundColor: "#487DA6",
  },
  textTransform: "none",
  fontWeight: "bold",
  position: "relative",
  "&.active": {
    "&::before": {
      content: '""',
      position: "absolute",
      left: 0,
      top: 0,
      height: "100%",
      width: "4px",
      backgroundColor: "black",
      borderRadius: "0 4px 4px 0",
    },
  },
};<|MERGE_RESOLUTION|>--- conflicted
+++ resolved
@@ -95,40 +95,7 @@
       {/* Main Content */}
       <Box sx={{ flexGrow: 1, display: "flex", flexDirection: "column" }}>
         {/* Top App Bar */}
-<<<<<<< HEAD
-          <AppBar position="static" sx={{ bgcolor: "#1A82AE", boxShadow: "none" }}>
-            <Toolbar sx={{ justifyContent: "space-between" }}>
-              {/* Left: Logo */}
-              <Box sx={{ display: 'flex', alignItems: 'center' }}>
-                <img src={logo} alt="Logo" style={{ width: 80 }} />
-                {/* Optional title next to logo */}
-                <Typography variant="h6" sx={{ ml: 2, fontWeight: 'bold' }}>Candidate Summary</Typography> 
-              </Box>
-          
-              {/* Right: Icons */}
-              <Box sx={{ display: 'flex', alignItems: 'center' }}>
-                <Tooltip title="Go to Help Page" arrow>
-                  <IconButton
-                    onClick={() => navigate("/help")}
-                    sx={{ ml: 1, color: '#90ee90' }}
-                  >
-                    <HelpOutlineIcon />
-                  </IconButton>
-                </Tooltip>
-          
-                <Box
-                  sx={{
-                    display: "flex",
-                    alignItems: "center",
-                    ml: 2,
-                    cursor: "pointer",
-                    "&:hover": { opacity: 0.8 },
-                  }}
-                  onClick={() => navigate("/settings")}
-                >
-                  <AccountCircleIcon sx={{ mr: 1 }} />
-                  <Typography variant="subtitle1">
-=======
+
         <AppBar position="static" sx={{ bgcolor: "#1A82AE", boxShadow: "none" }}>
           <Toolbar sx={{ justifyContent: "space-between" }}>
             {/* Left: Logo */}
@@ -173,7 +140,7 @@
             >
               <AccountCircleIcon sx={{ mr: 1 }} />
               <Typography variant="subtitle1">
->>>>>>> cea69b0b
+
                 {user
                   ? user.first_name
                     ? `${user.first_name} ${user.last_name || ""} (${user.role || "User"})`
