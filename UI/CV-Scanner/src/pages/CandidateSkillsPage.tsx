import React, { useState, useEffect, useRef } from "react";
import {
  Box,
  Typography,
  Paper,
  Button,
  IconButton,
  AppBar,
  Toolbar,
  Badge,
  TextField,
  Chip,
  Tooltip,
  Fade,
  Popover,
} from "@mui/material";
import { useNavigate, useLocation } from "react-router-dom";
import DashboardIcon from "@mui/icons-material/Dashboard";
import UploadFileIcon from "@mui/icons-material/UploadFile";
import PeopleIcon from "@mui/icons-material/People";
import SearchIcon from "@mui/icons-material/Search";
import SettingsIcon from "@mui/icons-material/Settings";
import NotificationsIcon from "@mui/icons-material/Notifications";
import AccountCircleIcon from "@mui/icons-material/AccountCircle";
import ExitToAppIcon from "@mui/icons-material/ExitToApp";
import ArrowBackIcon from "@mui/icons-material/ArrowBack";
import LightbulbRoundedIcon from "@mui/icons-material/LightbulbRounded";
import HelpOutlineIcon from "@mui/icons-material/HelpOutline";
import logo from "../assets/logo.png";

export default function CandidateSkillsPage() {
  const navigate = useNavigate();
  const location = useLocation();

  // User info state and fetch (like UserManagementPage)
  const [user, setUser] = useState<{
    first_name?: string;
    last_name?: string;
    username?: string;
    role?: string;
    email?: string;
  } | null>(null);

  useEffect(() => {
    const email = localStorage.getItem("userEmail") || "admin@email.com";
    fetch(`http://localhost:8081/auth/me?email=${encodeURIComponent(email)}`)
      .then((res) => res.json())
      .then((data) => setUser(data))
      .catch(() => setUser(null));
  }, []);

  // Tutorial logic
  const [tutorialStep, setTutorialStep] = useState(-1); // -1 means not showing
  const [fadeIn, setFadeIn] = useState(true);
  const [anchorEl, setAnchorEl] = useState<HTMLElement | null>(null);
  const helpIconRef = useRef<HTMLButtonElement>(null);
  const skillsListRef = useRef<HTMLDivElement>(null);
  const addSkillRef = useRef<HTMLDivElement>(null);

  useEffect(() => {
    if (tutorialStep === 0 && skillsListRef.current)
      setAnchorEl(skillsListRef.current);
    else if (tutorialStep === 1 && addSkillRef.current)
      setAnchorEl(addSkillRef.current);
    else setAnchorEl(null);
  }, [tutorialStep]);

  const handleNext = () => {
    setFadeIn(false);
    setTimeout(() => {
      setTutorialStep((s) => s + 1);
      setFadeIn(true);
    }, 250);
  };
  const handleBack = () => {
    setFadeIn(false);
    setTimeout(() => {
      setTutorialStep((s) => s - 1);
      setFadeIn(true);
    }, 250);
  };
  const handleCloseTutorial = () => setTutorialStep(-1);

  // Skills logic
  const [skills, setSkills] = useState<string[]>([
    ".NET",
    "Azure",
    "SQL",
    "C#",
  ]);
  const [newSkill, setNewSkill] = useState<string>("");

  const handleAddSkill = () => {
    if (newSkill.trim() && !skills.includes(newSkill)) {
      setSkills([...skills, newSkill]);
      setNewSkill("");
    }
  };

  const handleDeleteSkill = (skillToDelete: string) => {
    setSkills(skills.filter((skill) => skill !== skillToDelete));
  };

  const [collapsed, setCollapsed] = useState(false);

  return (
    <Box
      sx={{
        display: "flex",
        minHeight: "100vh",
        bgcolor: "#181c2f",
        color: "#fff",
      }}
    >
<<<<<<< HEAD
  
=======
   
>>>>>>> cea69b0b

      {/* Main Content */}
      <Box sx={{ flexGrow: 1, display: "flex", flexDirection: "column" }}>
        {/* Top App Bar */}
<<<<<<< HEAD
          <AppBar position="static" sx={{ bgcolor: "#1A82AE", boxShadow: "none" }}>
  <Toolbar sx={{ justifyContent: "space-between" }}>
    {/* Left: Logo */}
    <Box sx={{ display: 'flex', alignItems: 'center' }}>
      <img src={logo} alt="Logo" style={{ width: 80 }} />
      {/* Optional title next to logo */}
      <Typography variant="h6" sx={{ ml: 2, fontWeight: 'bold' }}>Candidate Skills</Typography> 
    </Box>
=======
        <AppBar position="static" sx={{ bgcolor: "#1A82AE", boxShadow: "none" }}>
          <Toolbar sx={{ justifyContent: "space-between" }}>
            {/* Left: Logo and heading */}
            <Box sx={{ display: 'flex', alignItems: 'center' }}>
              <img src={logo} alt="Logo" style={{ width: 80 }} />
              <Typography variant="h6" sx={{ ml: 2, fontWeight: 'bold' }}>
                Candidate Skills
              </Typography>
            </Box>
>>>>>>> cea69b0b

            {/* Right: Icons */}
            <Box sx={{ display: 'flex', alignItems: 'center' }}>
              {/* Tutorial icon */}
              <Tooltip title="Run Tutorial" arrow>
                <IconButton
                  onClick={() => {
                    setTutorialStep(0);
                    setFadeIn(true);
                  }}
                  sx={{ ml: 1, color: "#FFEB3B" }}
                >
                  <LightbulbRoundedIcon />
                </IconButton>
              </Tooltip>

              {/* Help icon */}
              <Tooltip title="Go to Help Page" arrow>
                <IconButton
                  onClick={() => navigate("/help")}
                  sx={{ ml: 1, color: "#90ee90" }}
                >
                  <HelpOutlineIcon />
                </IconButton>
              </Tooltip>

              {/* User Info */}
              <Box
                sx={{
                  display: "flex",
                  alignItems: "center",
                  ml: 2,
                  cursor: "pointer",
                  "&:hover": { opacity: 0.8 },
                }}
                onClick={() => navigate("/settings")}
              >
                <AccountCircleIcon sx={{ mr: 1 }} />
                <Typography variant="subtitle1">
                  {user
                    ? user.first_name
                      ? `${user.first_name} ${user.last_name || ""} (${
                          user.role || "User"
                        })`
                      : (user.username || user.email) +
                        (user.role ? ` (${user.role})` : "")
                    : "User"}
                </Typography>
              </Box>

              {/* Logout */}
              <IconButton
                color="inherit"
                onClick={() => navigate("/login")}
                sx={{ ml: 1 }}
              >
                <ExitToAppIcon />
              </IconButton>
            </Box>
          </Toolbar>
        </AppBar>

        {/* Tutorial Popover */}
        <Popover
          open={tutorialStep >= 0 && Boolean(anchorEl)}
          anchorEl={anchorEl}
          onClose={handleCloseTutorial}
          anchorOrigin={{
            vertical: "top",
            horizontal: "center",
          }}
          transformOrigin={{
            vertical: "bottom",
            horizontal: "center",
          }}
          PaperProps={{
            sx: {
              p: 2,
              bgcolor: "#fff",
              color: "#181c2f",
              borderRadius: 2,
              boxShadow: 6,
              minWidth: 320,
              zIndex: 1500,
              textAlign: "center",
            },
          }}
        >
          <Fade in={fadeIn} timeout={250}>
            <Box sx={{ position: "relative" }}>
              <Typography variant="h6" sx={{ fontWeight: "bold", mb: 1 }}>
                {tutorialStep === 0 ? "Skills List" : "Add Skill"}
              </Typography>
              <Typography sx={{ mb: 2 }}>
                {tutorialStep === 0
                  ? "This section shows the candidate's technical skills. You can remove skills by clicking the X."
                  : "Use this input to add a new skill to the candidate's profile."}
              </Typography>
              <Box
                sx={{
                  display: "flex",
                  justifyContent: "space-between",
                  alignItems: "center",
                  mt: 3,
                  gap: 2,
                }}
              >
                <Button
                  variant="text"
                  size="small"
                  onClick={handleCloseTutorial}
                  sx={{
                    color: "#888",
                    fontSize: "0.85rem",
                    textTransform: "none",
                    minWidth: "auto",
                    p: 0,
                  }}
                >
                  End Tutorial
                </Button>
                <Box sx={{ display: "flex", gap: 2 }}>
                  {tutorialStep > 0 && (
                    <Button
                      variant="outlined"
                      onClick={handleBack}
                      sx={{
                        color: "#0073c1",
                        borderColor: "#0073c1",
                        fontWeight: "bold",
                        textTransform: "none",
                      }}
                    >
                      Back
                    </Button>
                  )}
                  {tutorialStep < 1 ? (
                    <Button
                      variant="contained"
                      onClick={handleNext}
                      sx={{
                        bgcolor: "#5a88ad",
                        color: "#fff",
                        fontWeight: "bold",
                        textTransform: "none",
                        "&:hover": { bgcolor: "#487DA6" },
                      }}
                    >
                      Next
                    </Button>
                  ) : (
                    <Button
                      variant="contained"
                      onClick={handleCloseTutorial}
                      sx={{
                        bgcolor: "#5a88ad",
                        color: "#fff",
                        fontWeight: "bold",
                        textTransform: "none",
                        "&:hover": { bgcolor: "#487DA6" },
                      }}
                    >
                      Finish
                    </Button>
                  )}
                </Box>
              </Box>
            </Box>
          </Fade>
        </Popover>

        {/* Skills Content */}
        <Box sx={{ p: 3 }}>
          <Button
            startIcon={<ArrowBackIcon />}
            onClick={() => navigate("/candidates")}
            sx={{
              mb: 2,
              color: "#0073c1",
              fontWeight: "bold",
              textTransform: "none",
              "&:hover": {
                backgroundColor: "rgba(0, 115, 193, 0.1)",
              },
            }}
          >
            Back to Candidates
          </Button>

          <Typography variant="h4" sx={{ fontWeight: "bold", mb: 2 }}>
            Jane Smith
          </Typography>
          <Typography variant="subtitle1" sx={{ mb: 4 }}>
            Senior Software Engineer | 5 years experience
          </Typography>

          {/* Tabs Section */}
          <Box sx={{ display: "flex", gap: 3, mb: 4 }}>
            {["Summary", "Skills", "Experience", "Recruiters Notes"].map(
              (tab, idx) => (
                <Typography
                  key={idx}
                  variant="body1"
                  sx={{
                    cursor: "pointer",
                    color: idx === 1 ? "#0073c1" : "#b0b8c1", // Highlight "Skills" tab
                    fontWeight: idx === 1 ? "bold" : "normal",
                  }}
                  onClick={() => {
                    if (tab === "Summary") navigate("/candidate-review");
                    if (tab === "Skills") navigate("/candidate-skills");
                    if (tab === "Experience") navigate("/candidate-experience");
                    if (tab === "Recruiters Notes")
                      navigate("/candidate-notes");
                  }}
                >
                  {tab}
                </Typography>
              )
            )}
          </Box>

          {/* Skills Section */}
          <Paper
            elevation={6}
            sx={{ p: 3, borderRadius: 3, bgcolor: "#e1f4ff" }}
          >
            <Typography variant="h6" sx={{ fontWeight: "bold", mb: 2 }}>
              Technical Skills
            </Typography>
            <Box
              ref={skillsListRef}
              sx={{ display: "flex", gap: 1, flexWrap: "wrap", mb: 3 }}
            >
              {skills.map((skill, idx) => (
                <Chip
                  key={idx}
                  label={skill}
                  onDelete={() => handleDeleteSkill(skill)}
                  sx={{ bgcolor: "#0073c1", color: "#fff" }}
                />
              ))}
            </Box>
            <Box
              ref={addSkillRef}
              sx={{ display: "flex", gap: 2 }}
            >
              <TextField
                label="Add new skill"
                variant="outlined"
                value={newSkill}
                onChange={(e) => setNewSkill(e.target.value)}
                sx={{ flexGrow: 1 }}
              />
              <Button
                variant="contained"
                onClick={handleAddSkill}
                sx={{ bgcolor: "#0073c1" }}
              >
                Add
              </Button>
            </Box>
          </Paper>
        </Box>
      </Box>
    </Box>
  );
}

const navButtonStyle = {
  justifyContent: "flex-start",
  mb: 1,
  color: "#fff",
  backgroundColor: "transparent",
  "&:hover": {
    backgroundColor: "#487DA6",
  },
  textTransform: "none",
  fontWeight: "bold",
  position: "relative",
  "&.active": {
    "&::before": {
      content: '""',
      position: "absolute",
      left: 0,
      top: 0,
      height: "100%",
      width: "4px",
      backgroundColor: "black",
      borderRadius: "0 4px 4px 0",
    },
  },
};<|MERGE_RESOLUTION|>--- conflicted
+++ resolved
@@ -112,25 +112,11 @@
         color: "#fff",
       }}
     >
-<<<<<<< HEAD
-  
-=======
-   
->>>>>>> cea69b0b
 
       {/* Main Content */}
       <Box sx={{ flexGrow: 1, display: "flex", flexDirection: "column" }}>
         {/* Top App Bar */}
-<<<<<<< HEAD
-          <AppBar position="static" sx={{ bgcolor: "#1A82AE", boxShadow: "none" }}>
-  <Toolbar sx={{ justifyContent: "space-between" }}>
-    {/* Left: Logo */}
-    <Box sx={{ display: 'flex', alignItems: 'center' }}>
-      <img src={logo} alt="Logo" style={{ width: 80 }} />
-      {/* Optional title next to logo */}
-      <Typography variant="h6" sx={{ ml: 2, fontWeight: 'bold' }}>Candidate Skills</Typography> 
-    </Box>
-=======
+
         <AppBar position="static" sx={{ bgcolor: "#1A82AE", boxShadow: "none" }}>
           <Toolbar sx={{ justifyContent: "space-between" }}>
             {/* Left: Logo and heading */}
@@ -140,7 +126,7 @@
                 Candidate Skills
               </Typography>
             </Box>
->>>>>>> cea69b0b
+
 
             {/* Right: Icons */}
             <Box sx={{ display: 'flex', alignItems: 'center' }}>
