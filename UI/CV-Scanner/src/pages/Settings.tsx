import { useState, useEffect } from "react";
import { useNavigate } from "react-router-dom";
import { useLocation } from "react-router-dom";
import {
  Box,
  Typography,
  Paper,
  Button,
  TextField,
  Avatar,
  Divider,
  Alert,
  AppBar,
  Toolbar,
  IconButton,
  Badge,
<<<<<<< HEAD
  Tooltip,
} from "@mui/material";
import DashboardIcon from '@mui/icons-material/Dashboard';
import UploadFileIcon from '@mui/icons-material/UploadFile';
import PeopleIcon from '@mui/icons-material/People';
import SearchIcon from '@mui/icons-material/Search';
import SettingsIcon from '@mui/icons-material/Settings';
import NotificationsIcon from '@mui/icons-material/Notifications';
import AccountCircleIcon from '@mui/icons-material/AccountCircle';
import LockResetIcon from '@mui/icons-material/LockReset';
import logo2 from '../assets/logo2.png';
import HelpOutlineIcon from "@mui/icons-material/HelpOutline";
import ExitToAppIcon from "@mui/icons-material/ExitToApp";
//import LightbulbRoundedIcon from "@mui/icons-material/LightbulbRounded";
=======
} from "@mui/material";
import DashboardIcon from "@mui/icons-material/Dashboard";
import UploadFileIcon from "@mui/icons-material/UploadFile";
import PeopleIcon from "@mui/icons-material/People";
import SearchIcon from "@mui/icons-material/Search";
import SettingsIcon from "@mui/icons-material/Settings";
import NotificationsIcon from "@mui/icons-material/Notifications";
import AccountCircleIcon from "@mui/icons-material/AccountCircle";
import LockResetIcon from "@mui/icons-material/LockReset";
import MenuIcon from "@mui/icons-material/Menu";
import ChevronRightIcon from "@mui/icons-material/ChevronRight";
import logo2 from "../assets/logo2.png";
import logo from "../assets/logo.png";
>>>>>>> 046b4275

export default function SettingsPage() {
  const navigate = useNavigate();
  const [collapsed, setCollapsed] = useState(false);
  const [error, setError] = useState("");
  const [success, setSuccess] = useState("");
  const [loading, setLoading] = useState(false);
  const [user, setUser] = useState<{
    first_name?: string;
    last_name?: string;
    username?: string;
    role?: string;
    email?: string;
  } | null>(null);

  const [profileForm, setProfileForm] = useState({
    firstName: "Admin",
    lastName: "User",
    email: "admin@entelect.co.za",
  });
  useEffect(() => {
    const email = localStorage.getItem("userEmail");
    if (!email) return;
    fetch(`http://localhost:8081/auth/me?email=${encodeURIComponent(email)}`)
      .then((res) => res.json())
      .then((data) => setUser(data))
      .catch(() => setUser(null));
  }, []);

  const location = useLocation();

  const [passwordForm, setPasswordForm] = useState({
    currentPassword: "",
    newPassword: "",
    confirmPassword: "",
  });

  useEffect(() => {
    const email = localStorage.getItem("userEmail");
    if (!email) return;
    fetch(`http://localhost:8081/auth/me?email=${encodeURIComponent(email)}`)
      .then((res) => res.json())
      .then((data) => {
        setProfileForm({
          firstName: data.first_name || "",
          lastName: data.last_name || "",
          email: data.email || "",
        });
      });
  }, []);

  // Handle profile updates
  const handleProfileUpdate = async (e: React.FormEvent) => {
    e.preventDefault();
    setLoading(true);
    setError("");
    setSuccess("");

    try {
      const response = await fetch(
        "http://localhost:8081/auth/update-profile",
        {
          method: "POST",
          headers: { "Content-Type": "application/json" },
          body: JSON.stringify(profileForm),
        }
      );

      const data = await response.json();

      if (response.ok) {
        setSuccess("Profile updated successfully");
      } else {
        setError(data.message || "Failed to update profile");
      }
    } catch (err) {
      setError("Network error. Please try again.");
    } finally {
      setLoading(false);
    }
  };

  // Handle password changes
  const handlePasswordChange = async (e: React.FormEvent) => {
    e.preventDefault();
    setLoading(true);
    setError("");
    setSuccess("");

    if (passwordForm.newPassword !== passwordForm.confirmPassword) {
      setError("Passwords do not match");
      setLoading(false);
      return;
    }

    try {
      const response = await fetch(
        "http://localhost:8081/auth/change-password",
        {
          method: "POST",
          headers: { "Content-Type": "application/json" },
          body: JSON.stringify({
            currentPassword: passwordForm.currentPassword,
            newPassword: passwordForm.newPassword,
          }),
        }
      );

      const data = await response.json();

      if (response.ok) {
        setSuccess("Password changed successfully");
        setPasswordForm({
          currentPassword: "",
          newPassword: "",
          confirmPassword: "",
        });
      } else {
        setError(data.message || "Failed to change password");
      }
    } catch (err) {
      setError("Network error. Please try again.");
    } finally {
      setLoading(false);
    }
  };

  // Handle logout
  const handleLogout = () => {
    // Clear any user data from storage
    localStorage.removeItem("authToken");
    navigate("/login");
  };

  /* const handleLogout = async () => {
  try {
    // Optional: Tell backend to clear session / cookies
    await fetch("http://localhost:8081/auth/logout", {
      method: "POST",
      credentials: "include",
    });
  } catch (err) {
    console.warn("Logout request failed, continuing with client-side logout.");
  }

  // Clear client-side storage
  localStorage.removeItem("authToken");
  // Optionally: clear more app state here (e.g., Redux, Context)

  // Redirect
  navigate("/login");
};*/

  // Handle form changes
  const handleProfileChange = (e: React.ChangeEvent<HTMLInputElement>) => {
    const { name, value } = e.target;
    setProfileForm((prev) => ({ ...prev, [name]: value }));
  };

  const handlePasswordChangeInput = (
    e: React.ChangeEvent<HTMLInputElement>
  ) => {
    const { name, value } = e.target;
    setPasswordForm((prev) => ({ ...prev, [name]: value }));
  };

  return (
    <Box
      sx={{
        display: "flex",
        minHeight: "100vh",
        bgcolor: "#181c2f",
        color: "#fff",
      }}
    >
      {/* Sidebar */}
      {!collapsed ? (
        <Box
          sx={{
            width: 220,
            bgcolor: "#1A82AE",
            display: "flex",
            flexDirection: "column",
            p: 2,
            position: "relative",
          }}
        >
          {/* Collapse Button */}
          <IconButton
            onClick={() => setCollapsed(true)}
            sx={{
              color: "#fff",
              position: "absolute",
              top: 8,
              left: 8,
              zIndex: 1,
            }}
          >
            <MenuIcon />
          </IconButton>
          <Box sx={{ display: "flex", justifyContent: "center", mb: 3, mt: 5 }}>
            <img src={logo} alt="Team Logo" style={{ width: 120 }} />
          </Box>
          <Button
            fullWidth
            sx={navButtonStyle}
            startIcon={<DashboardIcon />}
            onClick={() => navigate("/dashboard")}
          >
            Dashboard
          </Button>
          <Button
            fullWidth
            sx={navButtonStyle}
            startIcon={<UploadFileIcon />}
            onClick={() => navigate("/upload")}
          >
            Upload CV
          </Button>
          <Button
            fullWidth
            sx={navButtonStyle}
            startIcon={<PeopleIcon />}
            onClick={() => navigate("/candidates")}
          >
            Candidates
          </Button>
          <Button
            fullWidth
            sx={navButtonStyle}
            startIcon={<SearchIcon />}
            onClick={() => navigate("/search")}
          >
            Search
          </Button>
          {/* Only show User Management if user is Admin */}
          {user?.role === "Admin" && (
            <Button
              fullWidth
              sx={navButtonStyle}
              className={
                location.pathname === "/user-management" ? "active" : ""
              }
              startIcon={<SettingsIcon />}
              onClick={() => navigate("/user-management")}
            >
              User Management
            </Button>
          )}
          <Box sx={{ flexGrow: 1 }} />
        </Box>
      ) : (
        <Box
          sx={{
            width: 40,
            bgcolor: "#1A82AE",
            display: "flex",
            justifyContent: "center",
            alignItems: "flex-start",
            pt: 1,
          }}
        >
          <IconButton
            onClick={() => setCollapsed(false)}
            sx={{ color: "#fff" }}
          >
            <ChevronRightIcon />
          </IconButton>
        </Box>
      )}

      {/* Main Content */}
      <Box sx={{ flexGrow: 1, display: "flex", flexDirection: "column" }}>
        {/* Top App Bar */}
<<<<<<< HEAD
         <AppBar
                                     position="static"
                                     sx={{ bgcolor: "#5a88ad", boxShadow: "none" }}
                                   >
                                     <Toolbar sx={{ justifyContent: "flex-end" }}>
                             {/* Tutorial icon */}
                             {/*<Tooltip title="Run Tutorial" arrow>
                               <IconButton
                                 onClick={() => {
                                   setShowTutorial(true);
                                   setTutorialStep(0);
                                   setFadeIn(true);
                                 }}
                                    sx={{ml: 1, color: '#FFEB3B'}}
                               >
                                 <LightbulbRoundedIcon />
                               </IconButton>
                             </Tooltip>*/}
                           
                             {/* Help / FAQ icon */}
                             <Tooltip title="Go to Help Page" arrow>
                               <IconButton
                                 onClick={() => navigate("/help")}
                                 sx={{ ml: 1, color: '#90ee90' }}
                               >
                                 <HelpOutlineIcon />
                               </IconButton>
                             </Tooltip>
                           
                             {/* User Info */}
                             <Box
                               sx={{
                                 display: "flex",
                                 alignItems: "center",
                                 ml: 2,
                                 cursor: "pointer",
                                 "&:hover": { opacity: 0.8 },
                               }}
                               onClick={() => navigate("/settings")}
                             >
                               <AccountCircleIcon sx={{ mr: 1 }} />
                               <Typography variant="subtitle1">
                                 User
                               </Typography>
                             </Box>
                           
                             {/* Logout */}
                             <IconButton
                               color="inherit"
                               onClick={() => navigate("/login")}
                               sx={{ ml: 1 }}
                             >
                               <ExitToAppIcon />
                             </IconButton>
                           </Toolbar>
                                     
                                   </AppBar>
=======
        <AppBar
          position="static"
          sx={{ bgcolor: "#1A82AE", boxShadow: "none" }}
        >
          <Toolbar sx={{ justifyContent: "flex-end" }}>
            <IconButton color="inherit">
              <Badge badgeContent={4} color="error">
                <NotificationsIcon />
              </Badge>
            </IconButton>
            <Box sx={{ display: "flex", alignItems: "center", ml: 2 }}>
              <AccountCircleIcon sx={{ mr: 1 }} />
              <Typography variant="subtitle1">
                {user
                  ? user.first_name
                    ? `${user.first_name} ${user.last_name || ""} (${
                        user.role || "User"
                      })`
                    : (user.username || user.email) +
                      (user.role ? ` (${user.role})` : "")
                  : "User"}
              </Typography>
            </Box>
          </Toolbar>
        </AppBar>
>>>>>>> 046b4275

        {/* Settings Content */}
        <Box sx={{ p: 3 }}>
          <Typography variant="h4" sx={{ fontWeight: "bold", mb: 3 }}>
            User Settings
          </Typography>

          <Paper
            elevation={6}
            sx={{ p: 4, borderRadius: 3, bgcolor: "#e1f4ff", maxWidth: 800 }}
          >
            {/* Error/Success Alerts */}
            {error && (
              <Alert severity="error" sx={{ mb: 3 }}>
                {error}
              </Alert>
            )}
            {success && (
              <Alert severity="success" sx={{ mb: 3 }}>
                {success}
              </Alert>
            )}

            {/* Profile Section */}
            <Box component="form" onSubmit={handleProfileUpdate} sx={{ mb: 4 }}>
              <Typography
                variant="h6"
                sx={{ fontWeight: "bold", color: "#0073c1", mb: 2 }}
              >
                Profile Information
              </Typography>

              <Box sx={{ display: "flex", alignItems: "center", mb: 3 }}>
                <Avatar
                  sx={{
                    width: 80,
                    height: 80,
                    bgcolor: "#0073c1",
                    fontSize: "2rem",
                    mr: 3,
                  }}
                >
                  {profileForm.firstName[0]}
                  {profileForm.lastName[0]}
                </Avatar>
              </Box>

              <Box
                sx={{ display: "grid", gridTemplateColumns: "1fr 1fr", gap: 3 }}
              >
                <TextField
                  name="firstName"
                  label="First Name"
                  value={profileForm.firstName}
                  onChange={handleProfileChange}
                  fullWidth
                  variant="outlined"
                  sx={{ mb: 2 }}
                  InputProps={{ sx: { bgcolor: "#fff", borderRadius: 1 } }}
                />
                <TextField
                  name="lastName"
                  label="Last Name"
                  value={profileForm.lastName}
                  onChange={handleProfileChange}
                  fullWidth
                  variant="outlined"
                  sx={{ mb: 2 }}
                  InputProps={{ sx: { bgcolor: "#fff", borderRadius: 1 } }}
                />
                <TextField
                  name="email"
                  label="Email"
                  value={profileForm.email}
                  onChange={handleProfileChange}
                  fullWidth
                  variant="outlined"
                  sx={{ mb: 2 }}
                  InputProps={{ sx: { bgcolor: "#fff", borderRadius: 1 } }}
                />
              </Box>

              <Button
                type="submit"
                variant="contained"
                disabled={loading}
                sx={{
                  mt: 2,
                  background:
                    "linear-gradient(90deg, #232a3b 0%, #6ddf6d 100%)",
                  color: "#fff",
                  "&:hover": {
                    background:
                      "linear-gradient(90deg, #232a3b 0%, #4bb34b 100%)",
                  },
                }}
              >
                {loading ? "Updating..." : "Update Profile"}
              </Button>
            </Box>

            <Divider sx={{ my: 3 }} />

            {/* Password Section */}
            <Box
              component="form"
              onSubmit={handlePasswordChange}
              sx={{ mb: 4 }}
            >
              <Typography
                variant="h6"
                sx={{ fontWeight: "bold", color: "#0073c1", mb: 2 }}
              >
                Change Password
              </Typography>

              <Box
                sx={{ display: "grid", gridTemplateColumns: "1fr 1fr", gap: 3 }}
              >
                <TextField
                  name="currentPassword"
                  label="Current Password"
                  type="password"
                  value={passwordForm.currentPassword}
                  onChange={handlePasswordChangeInput}
                  fullWidth
                  variant="outlined"
                  sx={{ mb: 2 }}
                  InputProps={{ sx: { bgcolor: "#fff", borderRadius: 1 } }}
                />
                <Box></Box>
                <TextField
                  name="newPassword"
                  label="New Password"
                  type="password"
                  value={passwordForm.newPassword}
                  onChange={handlePasswordChangeInput}
                  fullWidth
                  variant="outlined"
                  sx={{ mb: 2 }}
                  InputProps={{ sx: { bgcolor: "#fff", borderRadius: 1 } }}
                />
                <TextField
                  name="confirmPassword"
                  label="Confirm New Password"
                  type="password"
                  value={passwordForm.confirmPassword}
                  onChange={handlePasswordChangeInput}
                  fullWidth
                  variant="outlined"
                  sx={{ mb: 2 }}
                  InputProps={{ sx: { bgcolor: "#fff", borderRadius: 1 } }}
                />
              </Box>

              <Button
                type="submit"
                variant="contained"
                disabled={loading}
                startIcon={<LockResetIcon />}
                sx={{
                  mt: 2,
                  background:
                    "linear-gradient(90deg, #232a3b 0%, #6ddf6d 100%)",
                  color: "#fff",
                  "&:hover": {
                    background:
                      "linear-gradient(90deg, #232a3b 0%, #4bb34b 100%)",
                  },
                }}
              >
                {loading ? "Updating..." : "Update Password"}
              </Button>
            </Box>

            <Divider sx={{ my: 3 }} />

            {/* Danger Zone */}
            <Box>
              <Box sx={{ display: "flex", gap: 2 }}>
                <Button
                  variant="contained"
                  sx={{
                    bgcolor: "#f44336",
                    color: "#fff",
                    "&:hover": { bgcolor: "#d32f2f" },
                  }}
                  onClick={handleLogout}
                >
                  Logout
                </Button>
              </Box>
            </Box>
          </Paper>
        </Box>
      </Box>
    </Box>
  );
}

const navButtonStyle = {
  justifyContent: "flex-start",
  mb: 1,
  color: "#fff",
  backgroundColor: "transparent",
  "&:hover": {
    backgroundColor: "#487DA6",
  },
  textTransform: "none",
  fontWeight: "bold",
  "&.active": {
    "&::before": {
      content: '""',
      position: "absolute",
      left: 0,
      top: 0,
      height: "100%",
      width: "4px",
      backgroundColor: "#0073c1",
      borderRadius: "0 4px 4px 0",
    },
  },
};<|MERGE_RESOLUTION|>--- conflicted
+++ resolved
@@ -14,7 +14,6 @@
   Toolbar,
   IconButton,
   Badge,
-<<<<<<< HEAD
   Tooltip,
 } from "@mui/material";
 import DashboardIcon from '@mui/icons-material/Dashboard';
@@ -28,22 +27,11 @@
 import logo2 from '../assets/logo2.png';
 import HelpOutlineIcon from "@mui/icons-material/HelpOutline";
 import ExitToAppIcon from "@mui/icons-material/ExitToApp";
-//import LightbulbRoundedIcon from "@mui/icons-material/LightbulbRounded";
-=======
-} from "@mui/material";
-import DashboardIcon from "@mui/icons-material/Dashboard";
-import UploadFileIcon from "@mui/icons-material/UploadFile";
-import PeopleIcon from "@mui/icons-material/People";
-import SearchIcon from "@mui/icons-material/Search";
-import SettingsIcon from "@mui/icons-material/Settings";
-import NotificationsIcon from "@mui/icons-material/Notifications";
-import AccountCircleIcon from "@mui/icons-material/AccountCircle";
-import LockResetIcon from "@mui/icons-material/LockReset";
+import LightbulbRoundedIcon from "@mui/icons-material/LightbulbRounded";
 import MenuIcon from "@mui/icons-material/Menu";
 import ChevronRightIcon from "@mui/icons-material/ChevronRight";
-import logo2 from "../assets/logo2.png";
 import logo from "../assets/logo.png";
->>>>>>> 046b4275
+
 
 export default function SettingsPage() {
   const navigate = useNavigate();
@@ -318,25 +306,11 @@
       {/* Main Content */}
       <Box sx={{ flexGrow: 1, display: "flex", flexDirection: "column" }}>
         {/* Top App Bar */}
-<<<<<<< HEAD
          <AppBar
                                      position="static"
-                                     sx={{ bgcolor: "#5a88ad", boxShadow: "none" }}
+                                     sx={{ bgcolor: "#1A82AE", boxShadow: "none" }}
                                    >
                                      <Toolbar sx={{ justifyContent: "flex-end" }}>
-                             {/* Tutorial icon */}
-                             {/*<Tooltip title="Run Tutorial" arrow>
-                               <IconButton
-                                 onClick={() => {
-                                   setShowTutorial(true);
-                                   setTutorialStep(0);
-                                   setFadeIn(true);
-                                 }}
-                                    sx={{ml: 1, color: '#FFEB3B'}}
-                               >
-                                 <LightbulbRoundedIcon />
-                               </IconButton>
-                             </Tooltip>*/}
                            
                              {/* Help / FAQ icon */}
                              <Tooltip title="Go to Help Page" arrow>
@@ -361,8 +335,15 @@
                              >
                                <AccountCircleIcon sx={{ mr: 1 }} />
                                <Typography variant="subtitle1">
-                                 User
-                               </Typography>
+                {user
+                  ? user.first_name
+                    ? `${user.first_name} ${user.last_name || ""} (${
+                        user.role || "User"
+                      })`
+                    : (user.username || user.email) +
+                      (user.role ? ` (${user.role})` : "")
+                  : "User"}
+              </Typography>
                              </Box>
                            
                              {/* Logout */}
@@ -376,33 +357,6 @@
                            </Toolbar>
                                      
                                    </AppBar>
-=======
-        <AppBar
-          position="static"
-          sx={{ bgcolor: "#1A82AE", boxShadow: "none" }}
-        >
-          <Toolbar sx={{ justifyContent: "flex-end" }}>
-            <IconButton color="inherit">
-              <Badge badgeContent={4} color="error">
-                <NotificationsIcon />
-              </Badge>
-            </IconButton>
-            <Box sx={{ display: "flex", alignItems: "center", ml: 2 }}>
-              <AccountCircleIcon sx={{ mr: 1 }} />
-              <Typography variant="subtitle1">
-                {user
-                  ? user.first_name
-                    ? `${user.first_name} ${user.last_name || ""} (${
-                        user.role || "User"
-                      })`
-                    : (user.username || user.email) +
-                      (user.role ? ` (${user.role})` : "")
-                  : "User"}
-              </Typography>
-            </Box>
-          </Toolbar>
-        </AppBar>
->>>>>>> 046b4275
 
         {/* Settings Content */}
         <Box sx={{ p: 3 }}>
