--- conflicted
+++ resolved
@@ -374,14 +374,7 @@
 
         {/* Settings Content */}
         <Box sx={{ p: 3 }}>
-<<<<<<< HEAD
           <Typography variant="h4" sx={{ fontWeight: "bold", mb: 3, fontFamily: "Helvetica, sans-serif" }}>
-=======
-          <Typography
-            variant="h4"
-            sx={{ fontWeight: "bold", mb: 3, fontFamily: "Buda, sans-serif" }}
-          >
->>>>>>> 51bbe60d
             User Settings
           </Typography>
 
@@ -415,16 +408,7 @@
             <Box component="form" onSubmit={handleProfileUpdate} sx={{ mb: 4 }}>
               <Typography
                 variant="h5"
-<<<<<<< HEAD
                 sx={{ fontWeight: "bold", color: "#0073c1", mb: 2, fontFamily: "Helvetica, sans-serif" }}
-=======
-                sx={{
-                  fontWeight: "bold",
-                  color: "#0073c1",
-                  mb: 2,
-                  fontFamily: "Buda, sans-serif",
-                }}
->>>>>>> 51bbe60d
               >
                 Profile Information
               </Typography>
@@ -457,26 +441,8 @@
                   fullWidth
                   variant="outlined"
                   sx={{ mb: 2 }}
-<<<<<<< HEAD
                   InputProps={{ sx: { bgcolor: "#cbd5e0", borderRadius: 1, fontFamily: "Helvetica, sans-serif",fontSize: "1.2rem" } }}
                   InputLabelProps={{ sx: { fontFamily: "Helvetica, sans-serif", fontSize: "1.2rem","&.Mui-focused": { color: "#487DA6" },  }}}
-=======
-                  InputProps={{
-                    sx: {
-                      bgcolor: "#cbd5e0",
-                      borderRadius: 1,
-                      fontFamily: "Buda, sans-serif",
-                      fontSize: "1.2rem",
-                    },
-                  }}
-                  InputLabelProps={{
-                    sx: {
-                      fontFamily: "Buda, sans-serif",
-                      fontSize: "1.2rem",
-                      "&.Mui-focused": { color: "#487DA6" },
-                    },
-                  }}
->>>>>>> 51bbe60d
                 />
                 <TextField
                   name="lastName"
@@ -486,22 +452,8 @@
                   fullWidth
                   variant="outlined"
                   sx={{ mb: 2 }}
-<<<<<<< HEAD
                   InputProps={{ sx: { bgcolor: "#cbd5e0", borderRadius: 1, fontFamily: "Helvetica, sans-serif",fontSize: "1.2rem" } }}
                   InputLabelProps={{ sx: { fontFamily: "Helvetica, sans-serif", fontSize: "1.2rem"  }}}
-=======
-                  InputProps={{
-                    sx: {
-                      bgcolor: "#cbd5e0",
-                      borderRadius: 1,
-                      fontFamily: "Buda, sans-serif",
-                      fontSize: "1.2rem",
-                    },
-                  }}
-                  InputLabelProps={{
-                    sx: { fontFamily: "Buda, sans-serif", fontSize: "1.2rem" },
-                  }}
->>>>>>> 51bbe60d
                 />
                 <TextField
                   name="email"
@@ -511,22 +463,8 @@
                   fullWidth
                   variant="outlined"
                   sx={{ mb: 2 }}
-<<<<<<< HEAD
                   InputProps={{ sx: { bgcolor: "#cbd5e0", borderRadius: 1, fontFamily: "Helvetica, sans-serif", fontSize: "1.2rem" } }}
                   InputLabelProps={{ sx: { fontFamily: "Helvetica, sans-serif", fontSize: "1.2rem"  }}}
-=======
-                  InputProps={{
-                    sx: {
-                      bgcolor: "#cbd5e0",
-                      borderRadius: 1,
-                      fontFamily: "Buda, sans-serif",
-                      fontSize: "1.2rem",
-                    },
-                  }}
-                  InputLabelProps={{
-                    sx: { fontFamily: "Buda, sans-serif", fontSize: "1.2rem" },
-                  }}
->>>>>>> 51bbe60d
                 />
               </Box>
 
@@ -559,16 +497,7 @@
             >
               <Typography
                 variant="h5"
-<<<<<<< HEAD
                 sx={{ fontWeight: "bold", color: "#0073c1", mb: 2, fontFamily: "Helvetica, sans-serif" }}
-=======
-                sx={{
-                  fontWeight: "bold",
-                  color: "#0073c1",
-                  mb: 2,
-                  fontFamily: "Buda, sans-serif",
-                }}
->>>>>>> 51bbe60d
               >
                 Change Password
               </Typography>
@@ -585,22 +514,8 @@
                   fullWidth
                   variant="outlined"
                   sx={{ mb: 2 }}
-<<<<<<< HEAD
                   InputProps={{ sx: { bgcolor: "#cbd5e0", borderRadius: 1, fontFamily: "Helvetica, sans-serif", fontSize: "1.2rem" } }}
                   InputLabelProps={{ sx: { fontFamily: "Helvetica, sans-serif", fontSize: "1.2rem"  }}}
-=======
-                  InputProps={{
-                    sx: {
-                      bgcolor: "#cbd5e0",
-                      borderRadius: 1,
-                      fontFamily: "Buda, sans-serif",
-                      fontSize: "1.2rem",
-                    },
-                  }}
-                  InputLabelProps={{
-                    sx: { fontFamily: "Buda, sans-serif", fontSize: "1.2rem" },
-                  }}
->>>>>>> 51bbe60d
                 />
                 <Box></Box>
                 <TextField
@@ -612,22 +527,8 @@
                   fullWidth
                   variant="outlined"
                   sx={{ mb: 2 }}
-<<<<<<< HEAD
                   InputProps={{ sx: { bgcolor: "#cbd5e0", borderRadius: 1, fontFamily: "Helvetica, sans-serif", fontSize: "1.2rem" } }}
                   InputLabelProps={{ sx: { fontFamily: "Helvetica, sans-serif", fontSize: "1.2rem"  }}}
-=======
-                  InputProps={{
-                    sx: {
-                      bgcolor: "#cbd5e0",
-                      borderRadius: 1,
-                      fontFamily: "Buda, sans-serif",
-                      fontSize: "1.2rem",
-                    },
-                  }}
-                  InputLabelProps={{
-                    sx: { fontFamily: "Buda, sans-serif", fontSize: "1.2rem" },
-                  }}
->>>>>>> 51bbe60d
                 />
                 <TextField
                   name="confirmPassword"
@@ -638,22 +539,8 @@
                   fullWidth
                   variant="outlined"
                   sx={{ mb: 2 }}
-<<<<<<< HEAD
                   InputProps={{ sx: { bgcolor: "#cbd5e0", borderRadius: 1, fontFamily: "Helvetica, sans-serif", fontSize: "1.2rem" } }}
                   InputLabelProps={{ sx: { fontFamily: "Helvetica, sans-serif", fontSize: "1.2rem"  }}}
-=======
-                  InputProps={{
-                    sx: {
-                      bgcolor: "#cbd5e0",
-                      borderRadius: 1,
-                      fontFamily: "Buda, sans-serif",
-                      fontSize: "1.2rem",
-                    },
-                  }}
-                  InputLabelProps={{
-                    sx: { fontFamily: "Buda, sans-serif", fontSize: "1.2rem" },
-                  }}
->>>>>>> 51bbe60d
                 />
               </Box>
 
