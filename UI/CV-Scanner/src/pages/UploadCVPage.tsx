import React, { useState, useEffect, useRef } from "react";

import {
  Box,
  Typography,
  Paper,
  Button,
  IconButton,
  TableContainer,
  Table,
  TableHead,
  TableRow,
  TableCell,
  TableBody,
  AppBar,
  Toolbar,
  Badge,
  Dialog,
  DialogTitle,
  DialogContent,
  DialogActions,
  TextField,
  Divider,
  Chip,
  Popover,
  Fade,
  Tooltip,
} from "@mui/material";
import { useNavigate } from "react-router-dom";
import { useLocation } from "react-router-dom";
import CloudUploadIcon from "@mui/icons-material/CloudUpload";
import DeleteIcon from "@mui/icons-material/Delete";
import DashboardIcon from "@mui/icons-material/Dashboard";
import UploadFileIcon from "@mui/icons-material/UploadFile";
import PeopleIcon from "@mui/icons-material/People";
import SearchIcon from "@mui/icons-material/Search";
import SettingsIcon from "@mui/icons-material/Settings";
import NotificationsIcon from "@mui/icons-material/Notifications";
import AccountCircleIcon from "@mui/icons-material/AccountCircle";
import HelpOutlineIcon from "@mui/icons-material/HelpOutline";
import logo2 from "../assets/logo2.png";
import logo from "../assets/logo.png";
import ExitToAppIcon from "@mui/icons-material/ExitToApp";
<<<<<<< HEAD
import LightbulbRoundedIcon from "@mui/icons-material/LightbulbRounded";
=======
import ChevronRightIcon from "@mui/icons-material/ChevronRight";
>>>>>>> 046b4275

export default function UploadCVPage() {
  const [collapsed, setCollapsed] = useState(false);
  const [file, setFile] = useState<File | null>(null);
  const [processedData, setProcessedData] = useState<any | null>(null); // State for processed data
  const [isModalOpen, setIsModalOpen] = useState(false); // State for modal visibility
  const [contactInfo, setContactInfo] = useState(""); // State for contact information
  const [additionalInfo, setAdditionalInfo] = useState(""); // State for additional information

  const [user, setUser] = useState<{
    first_name?: string;
    last_name?: string;
    username?: string;
    role?: string; // <-- add this
    email?: string; // <-- and this
  } | null>(null);
  const [tutorialStep, setTutorialStep] = useState(0);
  const [fadeIn, setFadeIn] = useState(true);
  const [anchorEl, setAnchorEl] = useState<HTMLElement | null>(null);
  const [showTutorial, setShowTutorial] = useState(false);

  const uploadBoxRef = useRef<HTMLDivElement>(null);
  const additionalInfoRef = useRef<HTMLInputElement>(null);
  const processBtnRef = useRef<HTMLButtonElement>(null);

  useEffect(() => {
    const email = localStorage.getItem("userEmail") || "admin@email.com";
    fetch(`http://localhost:8081/auth/me?email=${encodeURIComponent(email)}`)
      .then((res) => res.json())
      .then((data) => setUser(data))
      .catch(() => setUser(null));
  }, []);

  useEffect(() => {
    if (tutorialStep === 0 && uploadBoxRef.current)
      setAnchorEl(uploadBoxRef.current);
    else if (tutorialStep === 1 && additionalInfoRef.current)
      setAnchorEl(additionalInfoRef.current);
    else if (tutorialStep === 2 && processBtnRef.current)
      setAnchorEl(processBtnRef.current);
    else setAnchorEl(null);
  }, [tutorialStep]);

  const handleFileChange = (e: React.ChangeEvent<HTMLInputElement>) => {
    const selected = e.target.files?.[0];
    if (selected) setFile(selected);
  };

  const handleRemove = () => {
    setFile(null);
    setProcessedData(null); // Clear processed data when file is removed
  };

  const handleProcess = () => {
    if (file) {
      // Simulate processing with mock data
      const mockData = {
        name: "John Doe",
        skills: ["JavaScript", "React", "Node.js"],
        experience: "5 years",
        education: "Bachelor's in Computer Science",
        contactInfo,
        additionalInfo,
      };
      setProcessedData(mockData);
      setIsModalOpen(true); // Open the modal
    }
  };

  const handleCloseModal = () => {
    setIsModalOpen(false); // Close the modal
  };

  const handleBrowseClick = () => {
    const fileInput = document.getElementById(
      "file-upload"
    ) as HTMLInputElement;
    if (fileInput) {
      fileInput.click();
    }
  };

  const handleStepChange = (nextStep: number) => {
    setFadeIn(false);
    setTimeout(() => {
      setTutorialStep(nextStep);
      setFadeIn(true);
    }, 250);
  };

  const handleCloseTutorial = () => setShowTutorial(false);

  const navigate = useNavigate();

  const location = useLocation();

  // Set anchorEl when tutorialStep changes
  useEffect(() => {
    if (tutorialStep === 0 && uploadBoxRef.current)
      setAnchorEl(uploadBoxRef.current);
    else if (tutorialStep === 1 && additionalInfoRef.current)
      setAnchorEl(additionalInfoRef.current);
    else if (tutorialStep === 2 && processBtnRef.current)
      setAnchorEl(processBtnRef.current);
    else setAnchorEl(null);
  }, [tutorialStep]);


  return (
    <Box
      sx={{
        display: "flex",
        minHeight: "100vh",
        bgcolor: "#181c2f",
        color: "#fff",
      }}
    >
      {/* Sidebar */}
      {!collapsed ? (
        <Box
          sx={{
            width: 220,
            bgcolor: "#1A82AE",
            display: "flex",
            flexDirection: "column",
            p: 2,
            position: "relative",
          }}
        >
          {/* Collapse Button */}
          <IconButton
            onClick={() => setCollapsed(true)}
            sx={{
              color: "#fff",
              position: "absolute",
              top: 8,
              left: 8,
              zIndex: 1,
            }}
          >
            <svg width="24" height="24" viewBox="0 0 24 24" fill="none">
              <rect x="3" y="6" width="18" height="2" fill="currentColor" />
              <rect x="3" y="11" width="18" height="2" fill="currentColor" />
              <rect x="3" y="16" width="18" height="2" fill="currentColor" />
            </svg>
          </IconButton>

          <Box sx={{ display: "flex", justifyContent: "center", mb: 3, mt: 5 }}>
            <img src={logo} alt="Team Logo" style={{ width: 120 }} />
          </Box>

          <Button
            fullWidth
            sx={navButtonStyle}
            className={location.pathname === "/dashboard" ? "active" : ""}
            startIcon={<DashboardIcon />}
            onClick={() => navigate("/dashboard")}
          >
            Dashboard
          </Button>

          <Button
            fullWidth
            sx={{ ...navButtonStyle, bgcolor: "#d8f0ff", color: "#000" }}
            className={location.pathname === "/upload" ? "active" : ""}
            startIcon={<UploadFileIcon />}
            onClick={() => navigate("/upload")}
          >
            Upload CV
          </Button>

          <Button
            fullWidth
            sx={navButtonStyle}
            className={location.pathname === "/candidates" ? "active" : ""}
            startIcon={<PeopleIcon />}
            onClick={() => navigate("/candidates")}
          >
            Candidates
          </Button>

          <Button
            fullWidth
            sx={navButtonStyle}
            className={location.pathname === "/search" ? "active" : ""}
            startIcon={<SearchIcon />}
            onClick={() => navigate("/search")}
          >
            Search
          </Button>
          {/* Only show User Management if user is Admin */}
          {user?.role === "Admin" && (
            <Button
              fullWidth
              sx={navButtonStyle}
              className={location.pathname === "/user-management" ? "active" : ""}
              startIcon={<SettingsIcon />}
              onClick={() => navigate("/user-management")}
            >
              User Management
            </Button>
          )}
        </Box>
      ) : (
        // Expand Icon when sidebar is collapsed
        <Box
          sx={{
            width: 40,
            bgcolor: "#1A82AE",
            display: "flex",
            justifyContent: "center",
            alignItems: "flex-start",
            pt: 1,
          }}
        >
          <IconButton
            onClick={() => setCollapsed(false)}
            sx={{ color: "#fff" }}
          >
            <ChevronRightIcon />
          </IconButton>
        </Box>
      )}

      {/* Main Content with Top Bar */}
      <Box sx={{ display: "flex", flexDirection: "column", flexGrow: 1 }}>
        {/* Top App Bar */}
         <AppBar
          position="static"
          sx={{ bgcolor: "#1A82AE", boxShadow: "none" }}
        >
          <Toolbar sx={{ justifyContent: "flex-end" }}>
<<<<<<< HEAD
  {/* Tutorial icon */}
  <Tooltip title="Run Tutorial" arrow>
    <IconButton
      onClick={() => {
        setShowTutorial(true);
        setTutorialStep(0);
        setFadeIn(true);
      }}
      sx={{ml: 1, color: '#FFEB3B'}}
    >
      <LightbulbRoundedIcon />
    </IconButton>
  </Tooltip>

  {/* Help / FAQ icon */}
  <Tooltip title="Go to Help Page" arrow>
    <IconButton
      color="inherit"
      onClick={() => navigate("/help")}
      sx={{ ml: 1, color: '#90ee90'  }}
    >
      <HelpOutlineIcon />
    </IconButton>
  </Tooltip>

  {/* User Info */}
  <Box
    sx={{
      display: "flex",
      alignItems: "center",
      ml: 2,
      cursor: "pointer",
      "&:hover": { opacity: 0.8 },
    }}
    onClick={() => navigate("/settings")}
  >
    <AccountCircleIcon sx={{ mr: 1 }} />
    <Typography variant="subtitle1">
      {user
        ? user.first_name
          ? `${user.first_name} ${user.last_name || ""} (${user.role || "User"})`
          : (user.username || user.email) +
            (user.role ? ` (${user.role})` : "")
        : "User"}
    </Typography>
  </Box>

  {/* Logout */}
  <IconButton
    color="inherit"
    onClick={() => navigate("/login")}
    sx={{ ml: 1 }}
  >
    <ExitToAppIcon />
  </IconButton>
</Toolbar>
          
=======
            <IconButton color="inherit">
              <Badge badgeContent={4} color="error">
                <NotificationsIcon />
              </Badge>
            </IconButton>
            <Box
              sx={{
                display: "flex",
                alignItems: "center",
                ml: 2,
                cursor: "pointer",
                "&:hover": { opacity: 0.8 },
              }}
              onClick={() => navigate("/settings")}
            >
              <AccountCircleIcon sx={{ mr: 1 }} />
              <Typography variant="subtitle1">
                {user
                  ? user.first_name
                    ? `${user.first_name} ${user.last_name || ""} (${
                        user.role || "User"
                      })`
                    : (user.username || user.email) +
                      (user.role ? ` (${user.role})` : "")
                  : "User"}
              </Typography>
            </Box>
            <Tooltip title="Run Tutorial" arrow>
              <IconButton
                sx={{ ml: 1, color: "lightgreen" }}
                onClick={() => {
                  setShowTutorial(true);
                  setTutorialStep(0);
                  setFadeIn(true);
                }}
              >
                <HelpOutlineIcon />
              </IconButton>
            </Tooltip>
            <IconButton
              color="inherit"
              onClick={() => {
                navigate("/login"); // Redirect to login page
              }}
            >
              <ExitToAppIcon />
            </IconButton>
            {/* Help icon button for tutorial */}
          </Toolbar>
>>>>>>> 046b4275
        </AppBar>

        {/* Main Content */}
        <Box sx={{ p: 3 }}>
          <Typography variant="h5" sx={{ mb: 3, fontWeight: "bold" }}>
            Upload Candidate CV
          </Typography>

          <Paper
            elevation={6}
            sx={{ p: 4, borderRadius: 3, backgroundColor: "#bce4ff" }}
          >
            <Typography
              variant="h6"
              sx={{ fontWeight: "bold", color: "#0073c1", mb: 2 }}
            >
              Upload a candidate's CV to automatically extract skills and
              project matches
            </Typography>

            {/* Upload Box */}
            <Box
              ref={uploadBoxRef}
              sx={{
                border: "2px dashed #999",
                borderRadius: 2,
                height: 160,
                display: "flex",
                alignItems: "center",
                justifyContent: "center",
                flexDirection: "column",
                mb: 3,
                bgcolor: "#fff",
              }}
            >
              <CloudUploadIcon fontSize="large" />
              <Typography variant="body2">
                Drag and drop CV File here
              </Typography>
              <Box>
                <input
                  id="file-upload"
                  type="file"
                  accept=".pdf,.doc,.docx"
                  style={{ display: "none" }}
                  onChange={handleFileChange}
                />
                <Button
                  variant="contained"
                  sx={{ mt: 1, background: "#0077cc" }}
                  onClick={handleBrowseClick}
                >
                  Browse Files
                </Button>
              </Box>
            </Box>

            {/* Contact Information */}
            <TextField
              label="Contact Information"
              fullWidth
              variant="outlined"
              value={contactInfo}
              onChange={(e) => setContactInfo(e.target.value)}
              sx={{ mb: 3 }}
            />

            {/* Additional Information */}
            <TextField
              label="Additional Information"
              fullWidth
              variant="outlined"
              multiline
              rows={3}
              value={additionalInfo}
              onChange={(e) => setAdditionalInfo(e.target.value)}
              sx={{ mb: 3 }}
              inputRef={additionalInfoRef}
            />

            {/* File Table */}
            {file && (
              <TableContainer sx={{ mb: 3 }}>
                <Table>
                  <TableHead>
                    <TableRow>
                      <TableCell sx={{ fontWeight: "bold" }}>
                        File Name
                      </TableCell>
                      <TableCell sx={{ fontWeight: "bold" }}>Size</TableCell>
                      <TableCell sx={{ fontWeight: "bold" }}>Action</TableCell>
                    </TableRow>
                  </TableHead>
                  <TableBody>
                    <TableRow>
                      <TableCell>{file.name}</TableCell>
                      <TableCell>
                        {(file.size / 1024 / 1024).toFixed(2)} MB
                      </TableCell>
                      <TableCell>
                        <IconButton color="error" onClick={handleRemove}>
                          <DeleteIcon />
                        </IconButton>
                      </TableCell>
                    </TableRow>
                  </TableBody>
                </Table>
              </TableContainer>
            )}

            {/* Process Button */}
            <Box sx={{ textAlign: "center", mb: 2 }}>
              <Button
                variant="contained"
                disabled={!file}
                sx={reviewButtonStyle}
                onClick={handleProcess}
                ref={processBtnRef}
              >
                Process CV
              </Button>
            </Box>

            {/* Upload Notes */}
            <Typography variant="body2" color="black">
              <strong>Requirements:</strong>
              <br />
              • Accepted formats: PDF, DOC, DOCX
              <br />
              • Maximum file size: 5MB
              <br />• Ensure CV contains clear section headings
            </Typography>
          </Paper>
        </Box>
      </Box>

      {/* Modal for Processed Data */}
      <Dialog
        open={isModalOpen}
        onClose={handleCloseModal}
        PaperProps={{
          sx: {
            backgroundColor: "#5a88ad",
            maxWidth: "60vw",
            width: "60vw",
            height: "60vw",
            maxHeight: "90vh",
            minHeight: "40vh",
          },
        }}
      >
        <DialogTitle
          sx={{
            bgcolor: "#181c2f",
            color: "#fff",
            fontWeight: "bold",
            fontSize: "1.3rem",
          }}
        >
          Processed CV Data
        </DialogTitle>
        <Divider sx={{ mb: 2 }} />
        <DialogContent>
          {processedData && (
            <Box
              sx={{
                display: "grid",
                gridTemplateColumns: "1fr 1fr",
                gap: 6,
                px: 2,
                py: 1,
              }}
            >
              {/* Left Column */}
              <Box>
                <Typography
                  variant="subtitle2"
                  sx={{
                    color: "#232a3b",
                    mb: 2,
                    fontWeight: "bold",
                    letterSpacing: 1,
                  }}
                >
                  Personal Details
                </Typography>
                <Typography sx={{ mb: 3, fontWeight: "bold" }}>
                  Name:{" "}
                  <span style={{ fontWeight: 400 }}>{processedData.name}</span>
                </Typography>
                <Typography sx={{ mb: 1, fontWeight: "bold" }}>
                  Skills:
                </Typography>
                <Box
                  sx={{
                    color: "#232a3b",
                    display: "flex",
                    fontWeight: "bold",
                    flexWrap: "wrap",
                    gap: 1.5,
                    mb: 3,
                  }}
                >
                  {processedData.skills.map((skill: string, idx: number) => (
                    <Chip
                      key={idx}
                      label={skill}
                      sx={{
                        borderRadius: "16px",
                        bgcolor: "#e0e0e0",
                        color: "#333",
                        fontWeight: "bold",
                        fontSize: "0.95em",
                        px: 2,
                        py: 0.5,
                      }}
                    />
                  ))}
                </Box>
                <Typography sx={{ fontWeight: "bold", mb: 1 }}>
                  Experience:
                  <span
                    style={{
                      fontWeight: 400,
                      marginLeft: 6,
                    }}
                  >
                    {processedData.experience}
                  </span>
                </Typography>
              </Box>
              {/* Right Column */}
              <Box>
                <Typography
                  variant="subtitle2"
                  sx={{
                    color: "#232a3b",
                    mb: 2,
                    fontWeight: "bold",
                    letterSpacing: 1,
                  }}
                >
                  Other Information
                </Typography>
                <Typography sx={{ mb: 3 }}>
                  <span style={{ fontWeight: "bold" }}>Education:</span>
                  <span style={{ marginLeft: 6 }}>
                    {processedData.education}
                  </span>
                </Typography>
                <Typography sx={{ mb: 3 }}>
                  <span style={{ fontWeight: "bold" }}>Contact Info:</span>
                  <span style={{ marginLeft: 6 }}>
                    {processedData.contactInfo}
                  </span>
                </Typography>
                <Typography sx={{ mb: 3 }}>
                  <span style={{ fontWeight: "bold" }}>Additional Info:</span>
                  <span style={{ marginLeft: 6 }}>
                    {processedData.additionalInfo}
                  </span>
                </Typography>
              </Box>
            </Box>
          )}
        </DialogContent>
        <DialogActions sx={{ bgcolor: "#181c2f", justifyContent: "flex-end" }}>
          <Button
            onClick={handleCloseModal}
            sx={{
              bgcolor: "#e0e0e0",
              color: "#333",
              fontWeight: "bold",
              textTransform: "none",
              boxShadow: "none",
              "&:hover": {
                bgcolor: "#cccccc",
                color: "#222",
              },
            }}
            variant="contained"
          >
            Close
          </Button>
        </DialogActions>
      </Dialog>

      {/* Tutorial Popover */}
      <Popover
        open={
          showTutorial &&
          tutorialStep >= 0 &&
          tutorialStep <= 2 &&
          Boolean(anchorEl)
        }
        anchorEl={anchorEl}
        onClose={handleCloseTutorial}
        anchorOrigin={{
          vertical: "top",
          horizontal: "center",
        }}
        transformOrigin={{
          vertical: "bottom",
          horizontal: "center",
        }}
        PaperProps={{
          sx: {
            p: 2,
            bgcolor: "#fff",
            color: "#181c2f",
            borderRadius: 2,
            boxShadow: 6,
            minWidth: 280,
            zIndex: 1500,
            textAlign: "center",
          },
        }}
      >
        <Fade in={fadeIn} timeout={250}>
          <Box sx={{ position: "relative" }}>
            {tutorialStep === 0 && (
              <>
                <Typography variant="h6" sx={{ fontWeight: "bold", mb: 1 }}>
                  Step 1: Upload a CV
                </Typography>
                <Typography sx={{ mb: 2 }}>
                  Start by uploading a candidate's CV here. You can drag and
                  drop or browse for a file.
                </Typography>
              </>
            )}
            {tutorialStep === 1 && (
              <>
                <Typography variant="h6" sx={{ fontWeight: "bold", mb: 1 }}>
                  Step 2: Additional Information
                </Typography>
                <Typography sx={{ mb: 2 }}>
                  Fill in any extra details about the candidate or the CV here.
                </Typography>
              </>
            )}
            {tutorialStep === 2 && (
              <>
                <Typography variant="h6" sx={{ fontWeight: "bold", mb: 1 }}>
                  Step 3: Process the CV
                </Typography>
                <Typography sx={{ mb: 2 }}>
                  When you're ready, click <b>Process CV</b> to extract skills
                  and information from the uploaded file.
                </Typography>
              </>
            )}
            {/* Shared navigation buttons */}
            <Box
              sx={{
                display: "flex",
                justifyContent: "space-between",
                alignItems: "center",
                mt: 3,
                gap: 2,
              }}
            >
              <Button
                variant="text"
                size="small"
                onClick={handleCloseTutorial}
                sx={{
                  color: "#888",
                  fontSize: "0.85rem",
                  textTransform: "none",
                  minWidth: "auto",
                  p: 0,
                }}
              >
                End Tutorial
              </Button>
              <Box sx={{ display: "flex", gap: 2 }}>
                {tutorialStep > 0 && (
                  <Button
                    variant="outlined"
                    onClick={() => handleStepChange(tutorialStep - 1)}
                    sx={{
                      color: "#5a88ad",
                      borderColor: "#5a88ad",
                      fontWeight: "bold",
                      textTransform: "none",
                      "&:hover": { borderColor: "#487DA6", color: "#487DA6" },
                    }}
                  >
                    Previous
                  </Button>
                )}
                {tutorialStep < 2 ? (
                  <Button
                    variant="contained"
                    onClick={() => handleStepChange(tutorialStep + 1)}
                    sx={{
                      bgcolor: "#5a88ad",
                      color: "#fff",
                      fontWeight: "bold",
                      textTransform: "none",
                      "&:hover": { bgcolor: "#487DA6" },
                    }}
                  >
                    Next
                  </Button>
                ) : (
                  <Button
                    variant="contained"
                    onClick={handleCloseTutorial}
                    sx={{
                      bgcolor: "#5a88ad",
                      color: "#fff",
                      fontWeight: "bold",
                      textTransform: "none",
                      "&:hover": { bgcolor: "#487DA6" },
                    }}
                  >
                    Finish
                  </Button>
                )}
              </Box>
            </Box>
          </Box>
        </Fade>
      </Popover>
    </Box>
  );
}

// ... (keep your existing style definitions)

// Style reuse
const navButtonStyle = {
  justifyContent: "flex-start",
  mb: 1,
  color: "#fff",
  backgroundColor: "transparent",
  "&:hover": {
    backgroundColor: "#487DA6",
  },
  textTransform: "none",
  fontWeight: "bold",
  "&.active": {
    "&::before": {
      content: '""',
      position: "absolute",
      left: 0,
      top: 0,
      height: "100%",
      width: "4px",
      backgroundColor: "black",
      borderRadius: "0 4px 4px 0",
    },
  },
};

const reviewButtonStyle = {
  background: "linear-gradient(45deg, #0a1172 0%, #032c3b 50%, #00b300 100%)",
  color: "#ffffff !important",
  fontWeight: "bold",
  padding: "8px 20px",
  borderRadius: "4px",
  boxShadow: "0 2px 4px rgba(0,0,0,0.2)",
  "&:hover": {
    background: "linear-gradient(45deg, #081158 0%, #022028 50%, #009a00 100%)",
    transform: "translateY(-1px)",
  },
  textTransform: "none",
  transition: "all 0.3s ease",
  position: "relative",
  overflow: "hidden",
  "&::after": {
    content: '""',
    position: "absolute",
    top: 0,
    left: 0,
    width: "100%",
    height: "100%",
    background:
      "linear-gradient(45deg, rgba(255,255,255,0.1) 0%, rgba(255,255,255,0) 50%)",
  },
};<|MERGE_RESOLUTION|>--- conflicted
+++ resolved
@@ -41,11 +41,8 @@
 import logo2 from "../assets/logo2.png";
 import logo from "../assets/logo.png";
 import ExitToAppIcon from "@mui/icons-material/ExitToApp";
-<<<<<<< HEAD
 import LightbulbRoundedIcon from "@mui/icons-material/LightbulbRounded";
-=======
 import ChevronRightIcon from "@mui/icons-material/ChevronRight";
->>>>>>> 046b4275
 
 export default function UploadCVPage() {
   const [collapsed, setCollapsed] = useState(false);
@@ -278,7 +275,6 @@
           sx={{ bgcolor: "#1A82AE", boxShadow: "none" }}
         >
           <Toolbar sx={{ justifyContent: "flex-end" }}>
-<<<<<<< HEAD
   {/* Tutorial icon */}
   <Tooltip title="Run Tutorial" arrow>
     <IconButton
@@ -336,57 +332,6 @@
   </IconButton>
 </Toolbar>
           
-=======
-            <IconButton color="inherit">
-              <Badge badgeContent={4} color="error">
-                <NotificationsIcon />
-              </Badge>
-            </IconButton>
-            <Box
-              sx={{
-                display: "flex",
-                alignItems: "center",
-                ml: 2,
-                cursor: "pointer",
-                "&:hover": { opacity: 0.8 },
-              }}
-              onClick={() => navigate("/settings")}
-            >
-              <AccountCircleIcon sx={{ mr: 1 }} />
-              <Typography variant="subtitle1">
-                {user
-                  ? user.first_name
-                    ? `${user.first_name} ${user.last_name || ""} (${
-                        user.role || "User"
-                      })`
-                    : (user.username || user.email) +
-                      (user.role ? ` (${user.role})` : "")
-                  : "User"}
-              </Typography>
-            </Box>
-            <Tooltip title="Run Tutorial" arrow>
-              <IconButton
-                sx={{ ml: 1, color: "lightgreen" }}
-                onClick={() => {
-                  setShowTutorial(true);
-                  setTutorialStep(0);
-                  setFadeIn(true);
-                }}
-              >
-                <HelpOutlineIcon />
-              </IconButton>
-            </Tooltip>
-            <IconButton
-              color="inherit"
-              onClick={() => {
-                navigate("/login"); // Redirect to login page
-              }}
-            >
-              <ExitToAppIcon />
-            </IconButton>
-            {/* Help icon button for tutorial */}
-          </Toolbar>
->>>>>>> 046b4275
         </AppBar>
 
         {/* Main Content */}
