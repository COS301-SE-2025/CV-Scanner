import React, { useState, useEffect, useRef } from "react";

import {
  Box,
  Typography,
  Paper,
  Button,
  IconButton,
  TableContainer,
  Table,
  TableHead,
  TableRow,
  TableCell,
  TableBody,
  AppBar,
  Toolbar,
  Dialog,
  DialogTitle,
  DialogContent,
  DialogActions,
  TextField,
  Divider,
  Popover,
  Fade,
  Tooltip,
} from "@mui/material";
import { useNavigate } from "react-router-dom";
import { useLocation } from "react-router-dom";
import CloudUploadIcon from "@mui/icons-material/CloudUpload";
import DeleteIcon from "@mui/icons-material/Delete";
import ExitToAppIcon from "@mui/icons-material/ExitToApp";
import LightbulbRoundedIcon from "@mui/icons-material/LightbulbRounded";
import HelpOutlineIcon from "@mui/icons-material/HelpOutline";
import AccountCircleIcon from "@mui/icons-material/AccountCircle";
<<<<<<< HEAD
import PictureAsPdfIcon from "@mui/icons-material/PictureAsPdf";
=======
>>>>>>> 28b93b5d
import Sidebar from "./Sidebar";

const CONFIG_BASE = "http://localhost:8081"; // Spring Boot base (AuthController)

export default function UploadCVPage() {
  const [collapsed, setCollapsed] = useState(false);
  const [file, setFile] = useState<File | null>(null);
  const [processedData, setProcessedData] = useState<any | null>(null);
  const [isModalOpen, setIsModalOpen] = useState(false);
  const [candidateName, setCandidateName] = useState("");
  const [candidateSurname, setCandidateSurname] = useState("");
  const [candidateEmail, setCandidateEmail] = useState("");
<<<<<<< HEAD
  const candidateDetailsRef = useRef<HTMLDivElement>(null);
  const cvTableRef = useRef<HTMLDivElement>(null);
=======
>>>>>>> 28b93b5d

  // Config editor state
  const [configJson, setConfigJson] = useState<string>("");
  const [originalConfig, setOriginalConfig] = useState<string>("");
  const [isEditingConfig, setIsEditingConfig] = useState(false);
  const [configSavedPopup, setConfigSavedPopup] = useState(false);

  const [errorPopup, setErrorPopup] = useState<{
    open: boolean;
    message: string;
  }>({
    open: false,
    message: "",
  });

  const devUser = {
    email: "dev@example.com",
    password: "Password123",
    first_name: "John",
    last_name: "Doe",
    role: "Admin",
  };

  const [user, setUser] = useState<{
    first_name?: string;
    last_name?: string;
    username?: string;
    role?: string;
    email?: string;
  } | null>(null);
  const [tutorialStep, setTutorialStep] = useState(0);
  const [fadeIn, setFadeIn] = useState(true);
  const [anchorEl, setAnchorEl] = useState<HTMLElement | null>(null);
  const [showTutorial, setShowTutorial] = useState(false);
  const [sidebarAnimating, setSidebarAnimating] = useState(false);

  const uploadBoxRef = useRef<HTMLDivElement>(null);
  const additionalInfoRef = useRef<HTMLInputElement>(null);
  const processBtnRef = useRef<HTMLButtonElement>(null);
  const configBoxRef = useRef<HTMLDivElement>(null);

  const [pdfPreviewOpen, setPdfPreviewOpen] = useState(false);
  const [pdfUrl, setPdfUrl] = useState<string | null>(null);

  const navigate = useNavigate();
  const location = useLocation();

  const navigate = useNavigate();
  const location = useLocation();

  useEffect(() => {
    const email = localStorage.getItem("userEmail") || "admin@email.com";
    fetch(`http://localhost:8081/auth/me?email=${encodeURIComponent(email)}`)
      .then((res) => res.json())
      .then((data) => setUser(data))
      .catch(() => setUser(null));
  }, []);

  useEffect(() => {
    if (tutorialStep === 0 && uploadBoxRef.current)
      setAnchorEl(uploadBoxRef.current);
    else if (tutorialStep === 1 && candidateDetailsRef.current)
      setAnchorEl(candidateDetailsRef.current);
    else if (tutorialStep === 2 && file && cvTableRef.current)
      setAnchorEl(cvTableRef.current);
    else if (
      tutorialStep === 3 &&
      file &&
      user?.role === "Admin" &&
      configBoxRef.current
    )
      setAnchorEl(configBoxRef.current);
    else if (
      tutorialStep === 3 &&
      file &&
      user?.role !== "Admin" &&
      processBtnRef.current
    )
      setAnchorEl(processBtnRef.current);
    else if (tutorialStep === 4 && processBtnRef.current)
      setAnchorEl(processBtnRef.current);
    else setAnchorEl(null);
  }, [tutorialStep, file, user]);

  // Load config from Spring when admin and a file is selected (reveals the box)
  useEffect(() => {
    if (file && user?.role === "Admin") {
      loadConfig();
    }
    // eslint-disable-next-line react-hooks/exhaustive-deps
  }, [file, user?.role]);

  const loadConfig = async () => {
    try {
      const res = await fetch(`${CONFIG_BASE}/auth/config/categories`);
      if (!res.ok) {
        let msg = `Failed to load configuration (${res.status})`;
        try {
          const j = await res.json();
          msg = j?.detail || msg;
        } catch {}
        setErrorPopup({ open: true, message: msg });
        return;
      }
      const json = await res.json();
      const pretty = JSON.stringify(json, null, 2);
      setConfigJson(pretty);
      setOriginalConfig(pretty);
      setIsEditingConfig(false);
    } catch (e) {
      setErrorPopup({ open: true, message: "Could not load configuration." });
    }
  };

  const saveConfig = async () => {
    let parsed: any;
    try {
      parsed = JSON.parse(configJson);
    } catch {
      setErrorPopup({
        open: true,
        message: "Invalid JSON. Please fix before saving.",
      });
      return;
    }

    try {
      const res = await fetch(`${CONFIG_BASE}/auth/config/categories`, {
        method: "PUT",
        headers: { "Content-Type": "application/json" },
        body: JSON.stringify(parsed),
      });
      if (!res.ok) {
        let msg = `Failed to save configuration (${res.status})`;
        try {
          const j = await res.json();
          msg = j?.detail || msg;
        } catch {}
        setErrorPopup({ open: true, message: msg });
        return;
      }
      setOriginalConfig(configJson);
      setIsEditingConfig(false);
      setConfigSavedPopup(true);
    } catch (e) {
      setErrorPopup({ open: true, message: "Could not save configuration." });
    }
  };

  const handleFileChange = (e: React.ChangeEvent<HTMLInputElement>) => {
    const selected = e.target.files?.[0];
    if (selected) {
      setFile(selected);
      setPdfUrl(URL.createObjectURL(selected));
    }
  };

  const handleRemove = () => {
    setFile(null);
    setProcessedData(null);
<<<<<<< HEAD
    if (pdfUrl) {
      URL.revokeObjectURL(pdfUrl);
      setPdfUrl(null);
    }
=======
>>>>>>> 28b93b5d
    const fileInput = document.getElementById(
      "file-upload"
    ) as HTMLInputElement;
    if (fileInput) {
      fileInput.value = "";
    }
  };

  const handleProcess = async () => {
    if (!file) return;
    // Require candidate fields
    if (!candidateName || !candidateSurname || !candidateEmail) {
      setErrorPopup({
        open: true,
        message: "Please enter candidate name, surname, and email.",
      });
      return;
    }

    const formData = new FormData();
    formData.append("file", file);

    try {
      const response = await fetch("http://localhost:5000/upload_cv?top_k=3", {
        method: "POST",
        body: formData,
      });

      let data: any = null;
      try {
        data = await response.json();
      } catch {
        // ignore non-JSON
      }

      if (!response.ok) {
        const message =
          data?.detail ||
          data?.message ||
          `Failed to process CV. (${response.status})`;
        setErrorPopup({ open: true, message });
        return;
      }

      const fileUrl = URL.createObjectURL(file);
      const payload = data?.data ?? data;

      navigate("/parsed-cv", {
        state: {
          processedData: payload,
          fileUrl,
          fileType: file.type,
          candidate: {
            firstName: candidateName,
            lastName: candidateSurname,
            email: candidateEmail,
          },
        },
      });
    } catch (error) {
      setErrorPopup({
        open: true,
        message: "An error occurred while processing the CV.",
      });
    }
  };

  const handleCloseModal = () => setIsModalOpen(false);
  const handleBrowseClick = () => {
    const fileInput = document.getElementById(
      "file-upload"
    ) as HTMLInputElement;
    if (fileInput) fileInput.click();
  };
  const handleStepChange = (nextStep: number) => {
    setFadeIn(false);
    setTimeout(() => {
      setTutorialStep(nextStep);
      setFadeIn(true);
    }, 250);
  };
  const handleCloseTutorial = () => setShowTutorial(false);

  return (
    <Box
      sx={{
        display: "flex",
        minHeight: "100vh",
        bgcolor: "#1E1E1E",
        color: "#fff",
        fontFamily: "Helvetica, sans-serif",
      }}
    >
      <Sidebar
        userRole={user?.role || devUser.role}
        collapsed={collapsed}
<<<<<<< HEAD
        setCollapsed={(val) => {
          setCollapsed(val);
          setSidebarAnimating(true);
          setTimeout(() => setSidebarAnimating(false), 300); // match sidebar animation duration
        }}
=======
        setCollapsed={setCollapsed}
>>>>>>> 28b93b5d
      />
      <Box sx={{ display: "flex", flexDirection: "column", flexGrow: 1 }}>
        <AppBar
          position="static"
          sx={{ bgcolor: "#232A3B", boxShadow: "none" }}
        >
          <Toolbar sx={{ justifyContent: "flex-end" }}>
            <Tooltip title="Run Tutorial" arrow>
              <IconButton
                onClick={() => {
                  setShowTutorial(true);
                  setTutorialStep(0);
                  setFadeIn(true);
                }}
                sx={{ ml: 1, color: "#FFEB3B" }}
              >
                <LightbulbRoundedIcon />
              </IconButton>
            </Tooltip>
            <Tooltip title="Go to Help Page" arrow>
              <IconButton
                color="inherit"
                onClick={() => navigate("/help")}
                sx={{ ml: 1, color: "#90ee90" }}
              >
                <HelpOutlineIcon />
              </IconButton>
            </Tooltip>
            <Box
              sx={{
                display: "flex",
                alignItems: "center",
                ml: 2,
                cursor: "pointer",
                "&:hover": { opacity: 0.8 },
              }}
              onClick={() => navigate("/settings")}
            >
              <AccountCircleIcon sx={{ mr: 1 }} />
              <Typography variant="subtitle1">
                {user
                  ? user.first_name
                    ? `${user.first_name} ${user.last_name || ""} (${
                        user.role || "User"
                      })`
                    : (user.username || user.email) +
                      (user.role ? ` (${user.role})` : "")
                  : "User"}
              </Typography>
            </Box>
            <IconButton
              color="inherit"
              onClick={() => navigate("/login")}
              sx={{ ml: 1 }}
            >
              <ExitToAppIcon />
            </IconButton>
          </Toolbar>
        </AppBar>

        <Box sx={{ p: 3 }}>
          <Typography
            variant="h5"
            sx={{
              mb: 3,
              fontWeight: "bold",
              fontFamily: "Helvetica, sans-serif",
            }}
          >
            Upload Candidate CV
          </Typography>

          <Paper
            elevation={6}
            sx={{ p: 4, borderRadius: 3, backgroundColor: "#DEDDEE" }}
          >
            <Typography
              variant="h6"
              sx={{
                fontWeight: "bold",
                color: "#000000ff",
                mb: 2,
                fontFamily: "Helvetica, sans-serif",
              }}
            >
              Upload a candidate's CV to automatically extract skills and
              project matches
            </Typography>

            <Box
              ref={uploadBoxRef}
              sx={{
                border: "2px dashed #999",
                borderRadius: 2,
                height: 160,
                display: "flex",
                alignItems: "center",
                justifyContent: "center",
                flexDirection: "column",
                mb: 3,
                bgcolor: "#cbd5e0",
              }}
            >
              <CloudUploadIcon fontSize="large" />
              <Typography variant="body2">
                Drag and drop CV File here
              </Typography>
              <Box>
                <input
                  id="file-upload"
                  type="file"
                  accept=".pdf,.doc,.docx"
                  style={{ display: "none" }}
                  onChange={handleFileChange}
                />
                <Button
                  variant="contained"
                  sx={reviewButtonStyle}
                  onClick={handleBrowseClick}
                >
                  Browse Files
                </Button>
              </Box>
            </Box>

<<<<<<< HEAD
            {/* Candidate Details Section */}
            <Box
              ref={candidateDetailsRef}
              sx={
                {
                  // No highlight/focus styles
                }
              }
            >
              <TextField
                label="Candidate Name"
                fullWidth
                required
                variant="outlined"
                value={candidateName}
                onChange={(e) => setCandidateName(e.target.value)}
                sx={{
                  fontFamily: "Helvetica, sans-serif",
                  mb: 3,
                  "& .MuiOutlinedInput-root": {
                    "& fieldset": { borderColor: "#000000ff" },
                    fontFamily: "Helvetica, sans-serif",
                    fontSize: "1rem",
                    color: "#000000ff",
                  },
                }}
                InputLabelProps={{
                  sx: {
                    color: "#000000ff",
                    "&.Mui-focused": {
                      borderColor: "#204E20",
                      color: "#204E20",
                    },
                    fontFamily: "Helvetica, sans-serif",
                    fontWeight: "bold",
                  },
                }}
              />

              <TextField
                label="Candidate Surname"
                fullWidth
                required
                variant="outlined"
                value={candidateSurname}
                onChange={(e) => setCandidateSurname(e.target.value)}
                sx={{
                  mb: 3,
                  "& .MuiOutlinedInput-root": {
                    "& fieldset": { borderColor: "#000000ff" },
                    fontFamily: "Helvetica, sans-serif",
                    fontSize: "1rem",
                    color: "#000000ff",
                  },
                }}
                InputLabelProps={{
                  sx: {
                    "&.Mui-focused": { color: "#204E20" },
                    fontFamily: "Helvetica, sans-serif",
                    fontWeight: "bold",
                    color: "#000000ff",
                  },
                }}
              />

              <TextField
                label="Candidate Email"
                fullWidth
                required
                type="email"
                variant="outlined"
                value={candidateEmail}
                onChange={(e) => setCandidateEmail(e.target.value)}
                sx={{
                  mb: 3,
                  "& .MuiOutlinedInput-root": {
                    "& fieldset": { borderColor: "#000000ff" },
                    fontFamily: "Helvetica, sans-serif",
                    fontSize: "1rem",
                    color: "#000000ff",
                  },
                }}
                InputLabelProps={{
                  sx: {
                    "&.Mui-focused": { color: "#204E20" },
                    fontFamily: "Helvetica, sans-serif",
                    fontWeight: "bold",
                    color: "#000000ff",
                  },
                }}
              />
            </Box>

            {/* CV Table Section */}
            {file && (
              <Box
                ref={cvTableRef}
                sx={
                  {
                    // No highlight/focus styles
                  }
                }
              >
                <TableContainer sx={{ mb: 3 }}>
                  <Table
                    sx={{
                      "& td, & th": {
                        color: "#000000ff",
                        fontFamily: "Helvetica, sans-serif",
                        fontSize: "1rem",
                      },
                    }}
                  >
                    <TableHead>
                      <TableRow>
                        <TableCell sx={{ fontWeight: "bold" }}>
                          File Name
                        </TableCell>
                        <TableCell sx={{ fontWeight: "bold" }}>Size</TableCell>
                        <TableCell sx={{ fontWeight: "bold" }}>
                          Action
                        </TableCell>
                      </TableRow>
                    </TableHead>
                    <TableBody>
                      <TableRow>
                        <TableCell>
                          <Box
                            sx={{
                              display: "flex",
                              alignItems: "center",
                              cursor: "pointer",
                              color: "#003cbdff",
                              textDecoration: "underline",
                              "&:hover": { color: "#204E20" },
                            }}
                            onClick={() => setPdfPreviewOpen(true)}
                          >
                            <PictureAsPdfIcon sx={{ mr: 1 }} />
                            {file.name}
                          </Box>
                        </TableCell>
                        <TableCell>
                          {(file.size / 1024 / 1024).toFixed(2)} MB
                        </TableCell>
                        <TableCell>
                          <IconButton color="error" onClick={handleRemove}>
                            <DeleteIcon />
                          </IconButton>
                        </TableCell>
                      </TableRow>
                    </TableBody>
                  </Table>
                </TableContainer>
              </Box>
            )}

            <Box sx={{ textAlign: "center", mb: 2 }}>
              {file && (
                <Button
                  variant="contained"
                  sx={reviewButtonStyle}
                  onClick={handleProcess}
                  ref={processBtnRef}
                >
                  Process CV
                </Button>
              )}
            </Box>

=======
            <TextField
              label="Candidate Name"
              fullWidth
              required
              variant="outlined"
              value={candidateName}
              onChange={(e) => setCandidateName(e.target.value)}
              sx={{
                fontFamily: "Helvetica, sans-serif",
                mb: 3,
                "& .MuiOutlinedInput-root": {
                  "& fieldset": { borderColor: "#000000ff" },
                  fontFamily: "Helvetica, sans-serif",
                  fontSize: "1rem",
                  color: "#000000ff",
                },
              }}
              InputLabelProps={{
                sx: {
                  color: "#000000ff",
                  "&.Mui-focused": { borderColor: "#204E20", color: "#204E20" },
                  fontFamily: "Helvetica, sans-serif",
                  fontWeight: "bold",
                },
              }}
            />

            <TextField
              label="Candidate Surname"
              fullWidth
              required
              variant="outlined"
              value={candidateSurname}
              onChange={(e) => setCandidateSurname(e.target.value)}
              sx={{
                mb: 3,
                "& .MuiOutlinedInput-root": {
                  "& fieldset": { borderColor: "#000000ff" },
                  fontFamily: "Helvetica, sans-serif",
                  fontSize: "1rem",
                  color: "#000000ff",
                },
              }}
              InputLabelProps={{
                sx: {
                  "&.Mui-focused": { color: "#204E20" },
                  fontFamily: "Helvetica, sans-serif",
                  fontWeight: "bold",
                  color: "#000000ff",
                },
              }}
            />

            <TextField
              label="Candidate Email"
              fullWidth
              required
              type="email"
              variant="outlined"
              value={candidateEmail}
              onChange={(e) => setCandidateEmail(e.target.value)}
              sx={{
                mb: 3,
                "& .MuiOutlinedInput-root": {
                  "& fieldset": { borderColor: "#000000ff" },
                  fontFamily: "Helvetica, sans-serif",
                  fontSize: "1rem",
                  color: "#000000ff",
                },
              }}
              InputLabelProps={{
                sx: {
                  "&.Mui-focused": { color: "#204E20" },
                  fontFamily: "Helvetica, sans-serif",
                  fontWeight: "bold",
                  color: "#000000ff",
                },
              }}
            />

            {file && (
              <TableContainer sx={{ mb: 3 }}>
                <Table
                  sx={{
                    "& td, & th": {
                      color: "#000000ff",
                      fontFamily: "Helvetica, sans-serif",
                      fontSize: "1rem",
                    },
                  }}
                >
                  <TableHead>
                    <TableRow>
                      <TableCell sx={{ fontWeight: "bold" }}>
                        File Name
                      </TableCell>
                      <TableCell sx={{ fontWeight: "bold" }}>Size</TableCell>
                      <TableCell sx={{ fontWeight: "bold" }}>Action</TableCell>
                    </TableRow>
                  </TableHead>
                  <TableBody>
                    <TableRow>
                      <TableCell>{file.name}</TableCell>
                      <TableCell>
                        {(file.size / 1024 / 1024).toFixed(2)} MB
                      </TableCell>
                      <TableCell>
                        <IconButton color="error" onClick={handleRemove}>
                          <DeleteIcon />
                        </IconButton>
                      </TableCell>
                    </TableRow>
                  </TableBody>
                </Table>
              </TableContainer>
            )}

            {/* Admin-only config editor, visible only if a file is uploaded */}
            {file && user?.role === "Admin" && (
              <Paper sx={{ p: 3, mb: 3, borderRadius: 2, bgcolor: "#f5f5f5" }}>
                <Typography variant="h6" sx={{ mb: 2, fontWeight: "bold" }}>
                  CV Extraction Configuration
                </Typography>

                {!isEditingConfig ? (
                  <>
                    <Box
                      sx={{
                        fontFamily: "monospace",
                        bgcolor: "#e0e0e0",
                        p: 2,
                        borderRadius: 1,
                        whiteSpace: "pre-wrap",
                        mb: 2,
                        maxHeight: 300,
                        overflowY: "auto",
                      }}
                    >
                      {configJson || "No configuration loaded."}
                    </Box>
                    <Box sx={{ display: "flex", gap: 1 }}>
                      <Button
                        variant="outlined"
                        onClick={loadConfig}
                        sx={{ borderColor: "#232A3B", color: "#232A3B" }}
                      >
                        Reload
                      </Button>
                      <Button
                        variant="contained"
                        sx={{
                          bgcolor: "#232A3B",
                          "&:hover": { bgcolor: "#3a4b66" },
                        }}
                        onClick={() => setIsEditingConfig(true)}
                      >
                        Edit
                      </Button>
                    </Box>
                  </>
                ) : (
                  <>
                    <TextField
                      fullWidth
                      multiline
                      minRows={10}
                      value={configJson}
                      onChange={(e) => setConfigJson(e.target.value)}
                      sx={{ fontFamily: "monospace", mb: 2 }}
                    />
                    <Box
                      sx={{
                        display: "flex",
                        gap: 2,
                        justifyContent: "flex-end",
                      }}
                    >
                      <Button
                        variant="outlined"
                        onClick={() => {
                          setConfigJson(originalConfig);
                          setIsEditingConfig(false);
                        }}
                      >
                        Cancel
                      </Button>
                      <Button
                        variant="contained"
                        sx={{
                          bgcolor: "#232A3B",
                          "&:hover": { bgcolor: "#3a4b66" },
                        }}
                        onClick={saveConfig}
                      >
                        Save
                      </Button>
                    </Box>
                  </>
                )}
              </Paper>
            )}

            <Box sx={{ textAlign: "center", mb: 2 }}>
              {file && (
                <Button
                  variant="contained"
                  sx={reviewButtonStyle}
                  onClick={handleProcess}
                  ref={processBtnRef}
                >
                  Process CV
                </Button>
              )}
            </Box>

>>>>>>> 28b93b5d
            <Typography
              variant="body2"
              color="#000000ff"
              sx={{ fontFamily: "Helvetica, sans-serif", fontSize: "1rem" }}
            >
              <strong>Requirements:</strong>
              <br />
              • Accepted formats: PDF, DOC, DOCX
              <br />
              • Maximum file size: 5MB
              <br />• Ensure CV contains clear section headings
            </Typography>
          </Paper>
        </Box>
      </Box>

      <Dialog
        open={errorPopup.open}
        onClose={() => setErrorPopup({ ...errorPopup, open: false })}
      >
        <DialogTitle>Error</DialogTitle>
        <DialogContent>
          <Typography>{errorPopup.message}</Typography>
        </DialogContent>
        <DialogActions>
          <Button onClick={() => setErrorPopup({ ...errorPopup, open: false })}>
            OK
          </Button>
        </DialogActions>
      </Dialog>

      {/* Config saved confirmation */}
      <Dialog
        open={configSavedPopup}
        onClose={() => setConfigSavedPopup(false)}
      >
        <DialogTitle>Configuration Saved</DialogTitle>
        <DialogContent>
          <Typography>
            The extraction configuration was saved successfully.
          </Typography>
        </DialogContent>
        <DialogActions>
          <Button onClick={() => setConfigSavedPopup(false)}>OK</Button>
        </DialogActions>
      </Dialog>

      <Dialog
        open={isModalOpen}
        onClose={handleCloseModal}
        PaperProps={{
          sx: {
            backgroundColor: "#5a88ad",
            maxWidth: "60vw",
            width: "60vw",
            height: "60vw",
            maxHeight: "90vh",
            minHeight: "40vh",
          },
        }}
      >
        <DialogTitle
          sx={{
            bgcolor: "#181c2f",
            color: "#fff",
            fontWeight: "bold",
            fontSize: "1.3rem",
          }}
        >
          Processed CV Data
        </DialogTitle>
        <Divider sx={{ mb: 2 }} />
        <DialogContent>
          {processedData && (
            <Box
              sx={{
                display: "grid",
                gridTemplateColumns: "1fr 1fr",
                gap: 6,
                px: 2,
                py: 1,
              }}
            >
              <Box>
                <Typography
                  variant="subtitle2"
                  sx={{
                    color: "#232a3b",
                    mb: 2,
                    fontWeight: "bold",
                    letterSpacing: 1,
                  }}
                >
                  Profile
                </Typography>
                <Typography sx={{ mb: 3, whiteSpace: "pre-line" }}>
                  {processedData.profile || "N/A"}
                </Typography>
                <Typography sx={{ fontWeight: "bold", mb: 1 }}>
                  Education:
                </Typography>
                <Typography sx={{ mb: 3, whiteSpace: "pre-line" }}>
                  {processedData.education || "N/A"}
                </Typography>
                <Typography sx={{ fontWeight: "bold", mb: 1 }}>
                  Skills:
                </Typography>
                <Typography sx={{ mb: 3, whiteSpace: "pre-line" }}>
                  {processedData.skills || "N/A"}
                </Typography>
                <Typography sx={{ fontWeight: "bold", mb: 1 }}>
                  Experience:
                </Typography>
                <Typography sx={{ mb: 3, whiteSpace: "pre-line" }}>
                  {processedData.experience || "N/A"}
                </Typography>
              </Box>
              <Box>
                <Typography
                  variant="subtitle2"
                  sx={{
                    color: "#232a3b",
                    mb: 2,
                    fontWeight: "bold",
                    letterSpacing: 1,
                  }}
                >
                  Other Information
                </Typography>
                <Typography sx={{ fontWeight: "bold", mb: 1 }}>
                  Projects:
                </Typography>
                <Typography sx={{ mb: 3, whiteSpace: "pre-line" }}>
                  {processedData.projects || "N/A"}
                </Typography>
                <Typography sx={{ fontWeight: "bold", mb: 1 }}>
                  Achievements:
                </Typography>
                <Typography sx={{ mb: 3, whiteSpace: "pre-line" }}>
                  {processedData.achievements || "N/A"}
                </Typography>
                <Typography sx={{ fontWeight: "bold", mb: 1 }}>
                  Contact:
                </Typography>
                <Typography sx={{ mb: 3, whiteSpace: "pre-line" }}>
                  {processedData.contact || "N/A"}
                </Typography>
                <Typography sx={{ fontWeight: "bold", mb: 1 }}>
                  Languages:
                </Typography>
                <Typography sx={{ mb: 3, whiteSpace: "pre-line" }}>
                  {processedData.languages || "N/A"}
                </Typography>
                <Typography sx={{ fontWeight: "bold", mb: 1 }}>
                  Other:
                </Typography>
                <Typography sx={{ mb: 3, whiteSpace: "pre-line" }}>
                  {processedData.other || "N/A"}
                </Typography>
              </Box>
            </Box>
          )}
        </DialogContent>
        <DialogActions sx={{ bgcolor: "#181c2f", justifyContent: "flex-end" }}>
          <Button
            onClick={handleCloseModal}
            sx={{
              bgcolor: "#e0e0e0",
              color: "#333",
              fontWeight: "bold",
              textTransform: "none",
              boxShadow: "none",
              "&:hover": {
                bgcolor: "#cccccc",
                color: "#222",
              },
            }}
            variant="contained"
          >
            Close
          </Button>
        </DialogActions>
      </Dialog>

<<<<<<< HEAD
      <Dialog
        open={pdfPreviewOpen}
        onClose={() => setPdfPreviewOpen(false)}
        maxWidth="lg"
        fullWidth
      >
        <DialogTitle>Preview: {file?.name}</DialogTitle>
        <DialogContent sx={{ p: 0 }}>
          {pdfUrl && (
            <iframe
              src={pdfUrl}
              title="PDF Preview"
              width="100%"
              height="600px"
              style={{ border: "none" }}
            />
          )}
        </DialogContent>
        <DialogActions>
          <Button onClick={() => setPdfPreviewOpen(false)}>Close</Button>
        </DialogActions>
      </Dialog>

=======
>>>>>>> 28b93b5d
      <Popover
        open={
          showTutorial &&
          tutorialStep >= 0 &&
          tutorialStep <= 4 &&
          Boolean(anchorEl)
        }
        anchorEl={anchorEl}
        onClose={handleCloseTutorial}
        anchorOrigin={{
          vertical: "top",
          horizontal: "center",
        }}
        transformOrigin={{
          vertical: "bottom",
          horizontal: "center",
        }}
        PaperProps={{
          sx: {
            p: 2,
            bgcolor: "#fff",
            color: "#181c2f",
            borderRadius: 2,
            boxShadow: 6,
            minWidth: 280,
            zIndex: 1502, // higher than overlay and focused box
            textAlign: "center",
          },
        }}
      >
        <Fade in={fadeIn} timeout={250}>
          <Box sx={{ position: "relative" }}>
            {tutorialStep === 0 && (
              <>
                <Typography variant="h6" sx={{ fontWeight: "bold", mb: 1 }}>
                  Step 1: Upload a CV
                </Typography>
                <Typography sx={{ mb: 2 }}>
                  Start by uploading a candidate's CV here. You can drag and
                  drop or browse for a file.
                </Typography>
              </>
            )}
            {tutorialStep === 1 && (
              <>
                <Typography variant="h6" sx={{ fontWeight: "bold", mb: 1 }}>
                  Step 2: Candidate Details
                </Typography>
                <Typography sx={{ mb: 2 }}>
                  Enter the candidate's name, surname, and email address in
                  these fields.
                </Typography>
              </>
            )}
            {tutorialStep === 2 && (
              <>
                <Typography variant="h6" sx={{ fontWeight: "bold", mb: 1 }}>
                  Step 3: CV Table
                </Typography>
                <Typography sx={{ mb: 2 }}>
                  Here you can see the uploaded CV file. You can remove it if
                  needed before processing.
                </Typography>
              </>
            )}
            {tutorialStep === 3 && user?.role === "Admin" && (
              <>
                <Typography variant="h6" sx={{ fontWeight: "bold", mb: 1 }}>
                  Step 4: CV Extraction Configuration (Admin Only)
                </Typography>
                <Typography sx={{ mb: 2 }}>
                  As an admin, you can view and edit the CV extraction
                  configuration here.
                </Typography>
              </>
            )}
            {tutorialStep === 3 && user?.role !== "Admin" && (
              <>
                <Typography variant="h6" sx={{ fontWeight: "bold", mb: 1 }}>
                  Step 4: Process the CV
                </Typography>
                <Typography sx={{ mb: 2 }}>
                  When you're ready, click <b>Process CV</b> to extract skills
                  and information from the uploaded file.
                </Typography>
              </>
            )}
            {tutorialStep === 4 && (
              <>
                <Typography variant="h6" sx={{ fontWeight: "bold", mb: 1 }}>
                  Step 5: Process the CV
                </Typography>
                <Typography sx={{ mb: 2 }}>
                  When you're ready, click <b>Process CV</b> to extract skills
                  and information from the uploaded file.
                </Typography>
              </>
            )}
            <Box
              sx={{
                display: "flex",
                justifyContent: "space-between",
                alignItems: "center",
                mt: 3,
                gap: 2,
              }}
            >
              <Button
                variant="text"
                size="small"
                onClick={handleCloseTutorial}
                sx={{
                  color: "#888",
                  fontSize: "0.85rem",
                  textTransform: "none",
                  minWidth: "auto",
                  p: 0,
                }}
              >
                End Tutorial
              </Button>
              <Box sx={{ display: "flex", gap: 2 }}>
                {tutorialStep > 0 && (
                  <Button
                    variant="outlined"
                    onClick={() => handleStepChange(tutorialStep - 1)}
                    sx={{
                      color: "#5a88ad",
                      borderColor: "#5a88ad",
                      fontWeight: "bold",
                      textTransform: "none",
                      "&:hover": { borderColor: "#487DA6", color: "#487DA6" },
                    }}
                  >
                    Previous
                  </Button>
                )}
                {tutorialStep < 4 ? (
                  <Button
                    variant="contained"
                    onClick={() => handleStepChange(tutorialStep + 1)}
                    sx={{
                      bgcolor: "#5a88ad",
                      color: "#fff",
                      fontWeight: "bold",
                      textTransform: "none",
                      "&:hover": { bgcolor: "#487DA6" },
                    }}
                  >
                    Next
                  </Button>
                ) : (
                  <Button
                    variant="contained"
                    onClick={handleCloseTutorial}
                    sx={{
                      bgcolor: "#5a88ad",
                      color: "#fff",
                      fontWeight: "bold",
                      textTransform: "none",
                      "&:hover": { bgcolor: "#487DA6" },
                    }}
                  >
                    Finish
                  </Button>
                )}
              </Box>
            </Box>
          </Box>
        </Fade>
      </Popover>
    </Box>
  );
}

// Review button style
const reviewButtonStyle = {
  background: "#232A3B",
  color: "DEDDEE",
  fontWeight: "bold",
  padding: "8px 20px",
  borderRadius: "4px",
  boxShadow: "0 2px 4px rgba(0,0,0,0.2)",
  "&:hover": {
    background:
      "linear-gradient(45deg, #081158 0%, #022028 50%, #003cbdff 100%)",
    transform: "translateY(-1px)",
  },
  textTransform: "none",
  transition: "all 0.3s ease",
  position: "relative",
  overflow: "hidden",
  "&::after": {
    content: '""',
    position: "absolute",
    top: 0,
    left: 0,
    width: "100%",
    height: "100%",
    background:
      "linear-gradient(45deg, rgba(255,255,255,0.1) 0%, rgba(255,255,255,0) 50%)",
  },
};<|MERGE_RESOLUTION|>--- conflicted
+++ resolved
@@ -32,10 +32,7 @@
 import LightbulbRoundedIcon from "@mui/icons-material/LightbulbRounded";
 import HelpOutlineIcon from "@mui/icons-material/HelpOutline";
 import AccountCircleIcon from "@mui/icons-material/AccountCircle";
-<<<<<<< HEAD
 import PictureAsPdfIcon from "@mui/icons-material/PictureAsPdf";
-=======
->>>>>>> 28b93b5d
 import Sidebar from "./Sidebar";
 
 const CONFIG_BASE = "http://localhost:8081"; // Spring Boot base (AuthController)
@@ -48,11 +45,10 @@
   const [candidateName, setCandidateName] = useState("");
   const [candidateSurname, setCandidateSurname] = useState("");
   const [candidateEmail, setCandidateEmail] = useState("");
-<<<<<<< HEAD
+
   const candidateDetailsRef = useRef<HTMLDivElement>(null);
   const cvTableRef = useRef<HTMLDivElement>(null);
-=======
->>>>>>> 28b93b5d
+
 
   // Config editor state
   const [configJson, setConfigJson] = useState<string>("");
@@ -213,13 +209,12 @@
   const handleRemove = () => {
     setFile(null);
     setProcessedData(null);
-<<<<<<< HEAD
+
     if (pdfUrl) {
       URL.revokeObjectURL(pdfUrl);
       setPdfUrl(null);
     }
-=======
->>>>>>> 28b93b5d
+
     const fileInput = document.getElementById(
       "file-upload"
     ) as HTMLInputElement;
@@ -316,15 +311,12 @@
       <Sidebar
         userRole={user?.role || devUser.role}
         collapsed={collapsed}
-<<<<<<< HEAD
         setCollapsed={(val) => {
           setCollapsed(val);
           setSidebarAnimating(true);
           setTimeout(() => setSidebarAnimating(false), 300); // match sidebar animation duration
         }}
-=======
-        setCollapsed={setCollapsed}
->>>>>>> 28b93b5d
+
       />
       <Box sx={{ display: "flex", flexDirection: "column", flexGrow: 1 }}>
         <AppBar
@@ -450,7 +442,6 @@
               </Box>
             </Box>
 
-<<<<<<< HEAD
             {/* Candidate Details Section */}
             <Box
               ref={candidateDetailsRef}
@@ -621,223 +612,7 @@
               )}
             </Box>
 
-=======
-            <TextField
-              label="Candidate Name"
-              fullWidth
-              required
-              variant="outlined"
-              value={candidateName}
-              onChange={(e) => setCandidateName(e.target.value)}
-              sx={{
-                fontFamily: "Helvetica, sans-serif",
-                mb: 3,
-                "& .MuiOutlinedInput-root": {
-                  "& fieldset": { borderColor: "#000000ff" },
-                  fontFamily: "Helvetica, sans-serif",
-                  fontSize: "1rem",
-                  color: "#000000ff",
-                },
-              }}
-              InputLabelProps={{
-                sx: {
-                  color: "#000000ff",
-                  "&.Mui-focused": { borderColor: "#204E20", color: "#204E20" },
-                  fontFamily: "Helvetica, sans-serif",
-                  fontWeight: "bold",
-                },
-              }}
-            />
-
-            <TextField
-              label="Candidate Surname"
-              fullWidth
-              required
-              variant="outlined"
-              value={candidateSurname}
-              onChange={(e) => setCandidateSurname(e.target.value)}
-              sx={{
-                mb: 3,
-                "& .MuiOutlinedInput-root": {
-                  "& fieldset": { borderColor: "#000000ff" },
-                  fontFamily: "Helvetica, sans-serif",
-                  fontSize: "1rem",
-                  color: "#000000ff",
-                },
-              }}
-              InputLabelProps={{
-                sx: {
-                  "&.Mui-focused": { color: "#204E20" },
-                  fontFamily: "Helvetica, sans-serif",
-                  fontWeight: "bold",
-                  color: "#000000ff",
-                },
-              }}
-            />
-
-            <TextField
-              label="Candidate Email"
-              fullWidth
-              required
-              type="email"
-              variant="outlined"
-              value={candidateEmail}
-              onChange={(e) => setCandidateEmail(e.target.value)}
-              sx={{
-                mb: 3,
-                "& .MuiOutlinedInput-root": {
-                  "& fieldset": { borderColor: "#000000ff" },
-                  fontFamily: "Helvetica, sans-serif",
-                  fontSize: "1rem",
-                  color: "#000000ff",
-                },
-              }}
-              InputLabelProps={{
-                sx: {
-                  "&.Mui-focused": { color: "#204E20" },
-                  fontFamily: "Helvetica, sans-serif",
-                  fontWeight: "bold",
-                  color: "#000000ff",
-                },
-              }}
-            />
-
-            {file && (
-              <TableContainer sx={{ mb: 3 }}>
-                <Table
-                  sx={{
-                    "& td, & th": {
-                      color: "#000000ff",
-                      fontFamily: "Helvetica, sans-serif",
-                      fontSize: "1rem",
-                    },
-                  }}
-                >
-                  <TableHead>
-                    <TableRow>
-                      <TableCell sx={{ fontWeight: "bold" }}>
-                        File Name
-                      </TableCell>
-                      <TableCell sx={{ fontWeight: "bold" }}>Size</TableCell>
-                      <TableCell sx={{ fontWeight: "bold" }}>Action</TableCell>
-                    </TableRow>
-                  </TableHead>
-                  <TableBody>
-                    <TableRow>
-                      <TableCell>{file.name}</TableCell>
-                      <TableCell>
-                        {(file.size / 1024 / 1024).toFixed(2)} MB
-                      </TableCell>
-                      <TableCell>
-                        <IconButton color="error" onClick={handleRemove}>
-                          <DeleteIcon />
-                        </IconButton>
-                      </TableCell>
-                    </TableRow>
-                  </TableBody>
-                </Table>
-              </TableContainer>
-            )}
-
-            {/* Admin-only config editor, visible only if a file is uploaded */}
-            {file && user?.role === "Admin" && (
-              <Paper sx={{ p: 3, mb: 3, borderRadius: 2, bgcolor: "#f5f5f5" }}>
-                <Typography variant="h6" sx={{ mb: 2, fontWeight: "bold" }}>
-                  CV Extraction Configuration
-                </Typography>
-
-                {!isEditingConfig ? (
-                  <>
-                    <Box
-                      sx={{
-                        fontFamily: "monospace",
-                        bgcolor: "#e0e0e0",
-                        p: 2,
-                        borderRadius: 1,
-                        whiteSpace: "pre-wrap",
-                        mb: 2,
-                        maxHeight: 300,
-                        overflowY: "auto",
-                      }}
-                    >
-                      {configJson || "No configuration loaded."}
-                    </Box>
-                    <Box sx={{ display: "flex", gap: 1 }}>
-                      <Button
-                        variant="outlined"
-                        onClick={loadConfig}
-                        sx={{ borderColor: "#232A3B", color: "#232A3B" }}
-                      >
-                        Reload
-                      </Button>
-                      <Button
-                        variant="contained"
-                        sx={{
-                          bgcolor: "#232A3B",
-                          "&:hover": { bgcolor: "#3a4b66" },
-                        }}
-                        onClick={() => setIsEditingConfig(true)}
-                      >
-                        Edit
-                      </Button>
-                    </Box>
-                  </>
-                ) : (
-                  <>
-                    <TextField
-                      fullWidth
-                      multiline
-                      minRows={10}
-                      value={configJson}
-                      onChange={(e) => setConfigJson(e.target.value)}
-                      sx={{ fontFamily: "monospace", mb: 2 }}
-                    />
-                    <Box
-                      sx={{
-                        display: "flex",
-                        gap: 2,
-                        justifyContent: "flex-end",
-                      }}
-                    >
-                      <Button
-                        variant="outlined"
-                        onClick={() => {
-                          setConfigJson(originalConfig);
-                          setIsEditingConfig(false);
-                        }}
-                      >
-                        Cancel
-                      </Button>
-                      <Button
-                        variant="contained"
-                        sx={{
-                          bgcolor: "#232A3B",
-                          "&:hover": { bgcolor: "#3a4b66" },
-                        }}
-                        onClick={saveConfig}
-                      >
-                        Save
-                      </Button>
-                    </Box>
-                  </>
-                )}
-              </Paper>
-            )}
-
-            <Box sx={{ textAlign: "center", mb: 2 }}>
-              {file && (
-                <Button
-                  variant="contained"
-                  sx={reviewButtonStyle}
-                  onClick={handleProcess}
-                  ref={processBtnRef}
-                >
-                  Process CV
-                </Button>
-              )}
-            </Box>
-
->>>>>>> 28b93b5d
+
             <Typography
               variant="body2"
               color="#000000ff"
@@ -1022,7 +797,6 @@
         </DialogActions>
       </Dialog>
 
-<<<<<<< HEAD
       <Dialog
         open={pdfPreviewOpen}
         onClose={() => setPdfPreviewOpen(false)}
@@ -1046,8 +820,6 @@
         </DialogActions>
       </Dialog>
 
-=======
->>>>>>> 28b93b5d
       <Popover
         open={
           showTutorial &&
