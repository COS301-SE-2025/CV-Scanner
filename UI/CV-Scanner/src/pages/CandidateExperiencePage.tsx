--- conflicted
+++ resolved
@@ -94,34 +94,14 @@
         color: "#fff",
       }}
     >
-<<<<<<< HEAD
-
-      {/* Main Content */}
-      <Box sx={{ flexGrow: 1, display: "flex", flexDirection: "column" }}>
-        {/* Top App Bar */}
-         <AppBar position="static" sx={{ bgcolor: "#1A82AE", boxShadow: "none" }}>
-  <Toolbar sx={{ justifyContent: "space-between" }}>
-    {/* Left: Logo */}
-    <Box sx={{ display: 'flex', alignItems: 'center' }}>
-      <img src={logo} alt="Logo" style={{ width: 80 }} />
-      {/* Optional title next to logo */}
-      <Typography variant="h6" sx={{ ml: 2, fontWeight: 'bold' }}>Candidate Experience</Typography> 
-    </Box>
-
-    {/* Right: Icons */}
-    <Box sx={{ display: 'flex', alignItems: 'center' }}>
-      <Tooltip title="Go to Help Page" arrow>
-        <IconButton
-          onClick={() => navigate("/help")}
-          sx={{ ml: 1, color: '#90ee90' }}
-=======
+
       {/* Main Content */}
       <Box sx={{ flexGrow: 1, display: "flex", flexDirection: "column" }}>
         {/* Top App Bar */}
         <AppBar
           position="static"
           sx={{ bgcolor: "#1A82AE", boxShadow: "none" }}
->>>>>>> cea69b0b
+
         >
           <Toolbar sx={{ justifyContent: "space-between" }}>
             {/* Left: Logo and heading */}
