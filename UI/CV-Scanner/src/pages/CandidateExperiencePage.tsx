import React, { useState, useEffect, useRef } from "react";
import {
  Box,
  Typography,
  Paper,
  Button,
  IconButton,
  AppBar,
  Toolbar,
  Badge,
  TextField,
  Chip,
  Tooltip,
<<<<<<< HEAD
=======
  Fade,
  Popover,
>>>>>>> 046b4275
} from "@mui/material";
import { useNavigate, useLocation } from "react-router-dom";
import DashboardIcon from "@mui/icons-material/Dashboard";
import UploadFileIcon from "@mui/icons-material/UploadFile";
import PeopleIcon from "@mui/icons-material/People";
import SearchIcon from "@mui/icons-material/Search";
import SettingsIcon from "@mui/icons-material/Settings";
import NotificationsIcon from "@mui/icons-material/Notifications";
import AccountCircleIcon from "@mui/icons-material/AccountCircle";
import ExitToAppIcon from "@mui/icons-material/ExitToApp";
<<<<<<< HEAD
import ArrowBackIcon from '@mui/icons-material/ArrowBack'
import HelpOutlineIcon from "@mui/icons-material/HelpOutline";
//import LightbulbRoundedIcon from "@mui/icons-material/LightbulbRounded";
=======
import HelpOutlineIcon from "@mui/icons-material/HelpOutline";
import ArrowBackIcon from "@mui/icons-material/ArrowBack";
import MenuIcon from "@mui/icons-material/Menu";
import ChevronRightIcon from "@mui/icons-material/ChevronRight";
import logo2 from "../assets/logo2.png";
import logo from "../assets/logo.png"; // Assuming you have a logo image
>>>>>>> 046b4275

export default function CandidateExperiencePage() {
  const navigate = useNavigate();
  const location = useLocation();

  // User info state and fetch (like UserManagementPage)
  const [user, setUser] = useState<{
    first_name?: string;
    last_name?: string;
    username?: string;
    role?: string;
    email?: string;
  } | null>(null);

  useEffect(() => {
    const email = localStorage.getItem("userEmail") || "admin@email.com";
    fetch(`http://localhost:8081/auth/me?email=${encodeURIComponent(email)}`)
      .then((res) => res.json())
      .then((data) => setUser(data))
      .catch(() => setUser(null));
  }, []);

  // Tutorial logic
  const [tutorialStep, setTutorialStep] = useState(-1); // -1 means not showing
  const [fadeIn, setFadeIn] = useState(true);
  const [anchorEl, setAnchorEl] = useState<HTMLElement | null>(null);
  const helpIconRef = useRef<HTMLButtonElement>(null);

  useEffect(() => {
    if (tutorialStep === 0 && helpIconRef.current)
      setAnchorEl(helpIconRef.current);
    else setAnchorEl(null);
  }, [tutorialStep]);

  const handleStepChange = (nextStep: number) => {
    setFadeIn(false);
    setTimeout(() => {
      setTutorialStep(nextStep);
      setFadeIn(true);
    }, 250);
  };
  const handleCloseTutorial = () => setTutorialStep(-1);

  const [collapsed, setCollapsed] = useState(false);

  return (
    <Box
      sx={{
        display: "flex",
        minHeight: "100vh",
        bgcolor: "#181c2f",
        color: "#fff",
      }}
    >
<<<<<<< HEAD
      {/*
     <Box sx={{ width: 220, bgcolor: '#5a88ad', display: 'flex', flexDirection: 'column', p: 2 }}>
        <Box sx={{ display: "flex", justifyContent: "center", mb: 3 }}>
          <img src={logo2} alt="Team Logo" style={{ width: 120 }} />
=======
      {/* Sidebar */}
      {!collapsed ? (
        <Box
          sx={{
            width: 220,
            bgcolor: "#1A82AE",
            display: "flex",
            flexDirection: "column",
            p: 2,
            position: "relative",
          }}
        >
          {/* Collapse Button */}
          <IconButton
            onClick={() => setCollapsed(true)}
            sx={{
              color: "#fff",
              position: "absolute",
              top: 8,
              left: 8,
              zIndex: 1,
            }}
          >
            <MenuIcon />
          </IconButton>
          <Box sx={{ display: "flex", justifyContent: "center", mb: 3, mt: 5 }}>
            <img src={logo} alt="Team Logo" style={{ width: 120 }} />
          </Box>
          <Button
            fullWidth
            sx={navButtonStyle}
            className={location.pathname === "/dashboard" ? "active" : ""}
            startIcon={<DashboardIcon />}
            onClick={() => navigate("/dashboard")}
          >
            Dashboard
          </Button>
          <Button
            fullWidth
            sx={navButtonStyle}
            className={location.pathname === "/upload" ? "active" : ""}
            startIcon={<UploadFileIcon />}
            onClick={() => navigate("/upload")}
          >
            Upload CV
          </Button>
          <Button
            fullWidth
            sx={{
              ...navButtonStyle,
              ...(location.pathname.startsWith("/candidate") ||
              location.pathname === "/candidates"
                ? { bgcolor: "#d8f0ff", color: "#000" }
                : {}),
            }}
            className={
              location.pathname.startsWith("/candidate") ||
              location.pathname === "/candidates"
                ? "active"
                : ""
            }
            startIcon={<PeopleIcon />}
            onClick={() => navigate("/candidates")}
          >
            Candidates
          </Button>
          <Button
            fullWidth
            sx={navButtonStyle}
            className={location.pathname === "/search" ? "active" : ""}
            startIcon={<SearchIcon />}
            onClick={() => navigate("/search")}
          >
            Search
          </Button>
          {/* Only show User Management if user is Admin */}
          {user?.role === "Admin" && (
            <Button
              fullWidth
              sx={navButtonStyle}
              className={
                location.pathname === "/user-management" ? "active" : ""
              }
              startIcon={<SettingsIcon />}
              onClick={() => navigate("/user-management")}
            >
              User Management
            </Button>
          )}
>>>>>>> 046b4275
        </Box>
      ) : (
        <Box
          sx={{
            width: 40,
            bgcolor: "#1A82AE",
            display: "flex",
            justifyContent: "center",
            alignItems: "flex-start",
            pt: 1,
          }}
        >
          <IconButton
            onClick={() => setCollapsed(false)}
            sx={{ color: "#fff" }}
          >
            <ChevronRightIcon />
          </IconButton>
        </Box>
      )}

<<<<<<< HEAD
<Button
  fullWidth
  sx={navButtonStyle}
  className={location.pathname === '/search' ? 'active' : ''}
  startIcon={<SearchIcon />}
  onClick={() => navigate('/search')}
>
  Search
</Button>
      </Box>*/}


      {/* Main Content */}
      <Box sx={{ flexGrow: 1, display: "flex", flexDirection: "column" }}>
        {/* Top App Bar */}
         <AppBar position="static" sx={{ bgcolor: "#5a88ad", boxShadow: "none" }}>
  <Toolbar sx={{ justifyContent: "space-between" }}>
    {/* Left: Logo */}
    <Box sx={{ display: 'flex', alignItems: 'center' }}>
      <img src={logo2} alt="Logo" style={{ width: 80 }} />
      {/* Optional title next to logo */}
      <Typography variant="h6" sx={{ ml: 2, fontWeight: 'bold' }}>Candidate Experience</Typography> 
    </Box>

    {/* Right: Icons */}
    <Box sx={{ display: 'flex', alignItems: 'center' }}>
      {/*<Tooltip title="Run Tutorial" arrow>
        <IconButton
          onClick={() => {
            setShowTutorial(true);
            setTutorialStep(0);
            setFadeIn(true);
          }}
          sx={{ ml: 1, color: '#FFEB3B' }}
        >
          <LightbulbRoundedIcon />
        </IconButton>
      </Tooltip>*/}

      <Tooltip title="Go to Help Page" arrow>
        <IconButton
          onClick={() => navigate("/help")}
          sx={{ ml: 1, color: '#90ee90' }}
        >
          <HelpOutlineIcon />
        </IconButton>
      </Tooltip>

      <Box
        sx={{
          display: "flex",
          alignItems: "center",
          ml: 2,
          cursor: "pointer",
          "&:hover": { opacity: 0.8 },
        }}
        onClick={() => navigate("/settings")}
      >
        <AccountCircleIcon sx={{ mr: 1 }} />
        <Typography variant="subtitle1">
          User
        </Typography>
      </Box>

      <IconButton
        color="inherit"
        onClick={() => navigate("/login")}
        sx={{ ml: 1 }}
      >
        <ExitToAppIcon />
      </IconButton>
    </Box>
  </Toolbar>
</AppBar>

=======
      {/* Main Content */}
      <Box sx={{ flexGrow: 1, display: "flex", flexDirection: "column" }}>
        {/* Top App Bar */}
        <AppBar
          position="static"
          sx={{ bgcolor: "#1A82AE", boxShadow: "none" }}
        >
          <Toolbar sx={{ justifyContent: "flex-end" }}>
            <IconButton color="inherit">
              <Badge badgeContent={4} color="error">
                <NotificationsIcon />
              </Badge>
            </IconButton>
            <Box
              sx={{
                display: "flex",
                alignItems: "center",
                ml: 2,
                cursor: "pointer",
                "&:hover": { opacity: 0.8 },
              }}
              onClick={() => navigate("/settings")}
            >
              <AccountCircleIcon sx={{ mr: 1 }} />
              <Typography variant="subtitle1">
                {user
                  ? user.first_name
                    ? `${user.first_name} ${user.last_name || ""} (${
                        user.role || "User"
                      })`
                    : (user.username || user.email) +
                      (user.role ? ` (${user.role})` : "")
                  : "User"}
              </Typography>
            </Box>
            {/* Tutorial Icon - left of logout */}
            <Tooltip title="Run Tutorial" arrow>
              <IconButton
                sx={{ ml: 1, color: "lightgreen" }}
                onClick={() => {
                  setTutorialStep(0);
                  setFadeIn(true);
                }}
                ref={helpIconRef}
              >
                <HelpOutlineIcon />
              </IconButton>
            </Tooltip>
            <IconButton
              color="inherit"
              onClick={() => {
                navigate("/login"); // Redirect to login page
              }}
            >
              <ExitToAppIcon />
            </IconButton>
          </Toolbar>
        </AppBar>
>>>>>>> 046b4275

        {/* Tutorial Popover */}
        <Popover
          open={tutorialStep === 0 && Boolean(anchorEl)}
          anchorEl={anchorEl}
          onClose={handleCloseTutorial}
          anchorOrigin={{
            vertical: "top",
            horizontal: "center",
          }}
          transformOrigin={{
            vertical: "bottom",
            horizontal: "center",
          }}
          PaperProps={{
            sx: {
              p: 2,
              bgcolor: "#fff",
              color: "#181c2f",
              borderRadius: 2,
              boxShadow: 6,
              minWidth: 280,
              zIndex: 1500,
              textAlign: "center",
            },
          }}
        >
          <Fade in={fadeIn} timeout={250}>
            <Box sx={{ position: "relative" }}>
              <Typography variant="h6" sx={{ fontWeight: "bold", mb: 1 }}>
                Page Tutorial
              </Typography>
              <Typography sx={{ mb: 2 }}>
                This is the help/tutorial popover. Add more steps as needed.
              </Typography>
              <Box
                sx={{
                  display: "flex",
                  justifyContent: "flex-end",
                  alignItems: "center",
                  mt: 3,
                  gap: 2,
                }}
              >
                <Button
                  variant="contained"
                  onClick={handleCloseTutorial}
                  sx={{
                    bgcolor: "#5a88ad",
                    color: "#fff",
                    fontWeight: "bold",
                    textTransform: "none",
                    "&:hover": { bgcolor: "#487DA6" },
                  }}
                >
                  Finish
                </Button>
              </Box>
            </Box>
          </Fade>
        </Popover>

        {/* Experience Content */}
        <Box sx={{ p: 3 }}>
          <Button
            startIcon={<ArrowBackIcon />}
            onClick={() => navigate("/candidates")}
            sx={{
              mb: 2,
              color: "#0073c1",
              fontWeight: "bold",
              textTransform: "none",
              "&:hover": {
                backgroundColor: "rgba(0, 115, 193, 0.1)",
              },
            }}
          >
            Back to Candidates
          </Button>
          <Typography variant="h4" sx={{ fontWeight: "bold", mb: 2 }}>
            Jane Smith
          </Typography>
          <Typography variant="subtitle1" sx={{ mb: 4 }}>
            Senior Software Engineer | 5 years experience
          </Typography>

          {/* Tabs Section */}
          <Box sx={{ display: "flex", gap: 3, mb: 4 }}>
            {["Summary", "Skills", "Experience", "Recruiters Notes"].map(
              (tab, idx) => (
                <Typography
                  key={idx}
                  variant="body1"
                  sx={{
                    cursor: "pointer",
                    color: idx === 2 ? "#0073c1" : "#b0b8c1", // Highlight "Experience" tab
                    fontWeight: idx === 2 ? "bold" : "normal",
                  }}
                  onClick={() => {
                    if (tab === "Summary") navigate("/candidate-review");
                    if (tab === "Skills") navigate("/candidate-skills");
                    if (tab === "Experience") navigate("/candidate-experience");
                    if (tab === "Recruiters Notes")
                      navigate("/candidate-notes");
                  }}
                >
                  {tab}
                </Typography>
              )
            )}
          </Box>

          {/* Work History Section */}
          <Paper
            elevation={6}
            sx={{ p: 3, borderRadius: 3, bgcolor: "#e1f4ff" }}
          >
            <Typography variant="h6" sx={{ fontWeight: "bold", mb: 2 }}>
              Work History
            </Typography>
            <Box sx={{ mb: 3 }}>
              <Typography variant="body1" sx={{ fontWeight: "bold" }}>
                Tech Solutions Inc. | Senior Developer
              </Typography>
              <Typography variant="body2" sx={{ color: "#555" }}>
                2020 - 2025
              </Typography>
              <Typography variant="body2" sx={{ color: "#555" }}>
                Led team in migrating legacy systems to .NET Core
              </Typography>
            </Box>
            <Box>
              <Typography variant="body1" sx={{ fontWeight: "bold" }}>
                Digital Innovations | Software Developer
              </Typography>
              <Typography variant="body2" sx={{ color: "#555" }}>
                2018 - 2020
              </Typography>
              <Typography variant="body2" sx={{ color: "#555" }}>
                Developed Azure-based SaaS solutions
              </Typography>
            </Box>
          </Paper>
        </Box>
      </Box>
    </Box>
  );
}

const navButtonStyle = {
  justifyContent: "flex-start",
  mb: 1,
  color: "#fff",
  backgroundColor: "transparent",
  "&:hover": {
    backgroundColor: "#487DA6",
  },
  textTransform: "none",
  fontWeight: "bold",
  position: "relative",
  "&.active": {
    "&::before": {
      content: '""',
      position: "absolute",
      left: 0,
      top: 0,
      height: "100%",
      width: "4px",
      backgroundColor: "black",
      borderRadius: "0 4px 4px 0",
    },
  },
};<|MERGE_RESOLUTION|>--- conflicted
+++ resolved
@@ -11,11 +11,8 @@
   TextField,
   Chip,
   Tooltip,
-<<<<<<< HEAD
-=======
   Fade,
   Popover,
->>>>>>> 046b4275
 } from "@mui/material";
 import { useNavigate, useLocation } from "react-router-dom";
 import DashboardIcon from "@mui/icons-material/Dashboard";
@@ -26,18 +23,16 @@
 import NotificationsIcon from "@mui/icons-material/Notifications";
 import AccountCircleIcon from "@mui/icons-material/AccountCircle";
 import ExitToAppIcon from "@mui/icons-material/ExitToApp";
-<<<<<<< HEAD
-import ArrowBackIcon from '@mui/icons-material/ArrowBack'
-import HelpOutlineIcon from "@mui/icons-material/HelpOutline";
-//import LightbulbRoundedIcon from "@mui/icons-material/LightbulbRounded";
-=======
+
+import LightbulbRoundedIcon from "@mui/icons-material/LightbulbRounded";
+
 import HelpOutlineIcon from "@mui/icons-material/HelpOutline";
 import ArrowBackIcon from "@mui/icons-material/ArrowBack";
 import MenuIcon from "@mui/icons-material/Menu";
 import ChevronRightIcon from "@mui/icons-material/ChevronRight";
 import logo2 from "../assets/logo2.png";
 import logo from "../assets/logo.png"; // Assuming you have a logo image
->>>>>>> 046b4275
+
 
 export default function CandidateExperiencePage() {
   const navigate = useNavigate();
@@ -92,12 +87,7 @@
         color: "#fff",
       }}
     >
-<<<<<<< HEAD
-      {/*
-     <Box sx={{ width: 220, bgcolor: '#5a88ad', display: 'flex', flexDirection: 'column', p: 2 }}>
-        <Box sx={{ display: "flex", justifyContent: "center", mb: 3 }}>
-          <img src={logo2} alt="Team Logo" style={{ width: 120 }} />
-=======
+
       {/* Sidebar */}
       {!collapsed ? (
         <Box
@@ -187,7 +177,7 @@
               User Management
             </Button>
           )}
->>>>>>> 046b4275
+
         </Box>
       ) : (
         <Box
@@ -208,24 +198,10 @@
           </IconButton>
         </Box>
       )}
-
-<<<<<<< HEAD
-<Button
-  fullWidth
-  sx={navButtonStyle}
-  className={location.pathname === '/search' ? 'active' : ''}
-  startIcon={<SearchIcon />}
-  onClick={() => navigate('/search')}
->
-  Search
-</Button>
-      </Box>*/}
-
-
       {/* Main Content */}
       <Box sx={{ flexGrow: 1, display: "flex", flexDirection: "column" }}>
         {/* Top App Bar */}
-         <AppBar position="static" sx={{ bgcolor: "#5a88ad", boxShadow: "none" }}>
+         <AppBar position="static" sx={{ bgcolor: "#1A82AE", boxShadow: "none" }}>
   <Toolbar sx={{ justifyContent: "space-between" }}>
     {/* Left: Logo */}
     <Box sx={{ display: 'flex', alignItems: 'center' }}>
@@ -236,19 +212,6 @@
 
     {/* Right: Icons */}
     <Box sx={{ display: 'flex', alignItems: 'center' }}>
-      {/*<Tooltip title="Run Tutorial" arrow>
-        <IconButton
-          onClick={() => {
-            setShowTutorial(true);
-            setTutorialStep(0);
-            setFadeIn(true);
-          }}
-          sx={{ ml: 1, color: '#FFEB3B' }}
-        >
-          <LightbulbRoundedIcon />
-        </IconButton>
-      </Tooltip>*/}
-
       <Tooltip title="Go to Help Page" arrow>
         <IconButton
           onClick={() => navigate("/help")}
@@ -270,8 +233,15 @@
       >
         <AccountCircleIcon sx={{ mr: 1 }} />
         <Typography variant="subtitle1">
-          User
-        </Typography>
+                {user
+                  ? user.first_name
+                    ? `${user.first_name} ${user.last_name || ""} (${
+                        user.role || "User"
+                      })`
+                    : (user.username || user.email) +
+                      (user.role ? ` (${user.role})` : "")
+                  : "User"}
+              </Typography>
       </Box>
 
       <IconButton
@@ -284,67 +254,6 @@
     </Box>
   </Toolbar>
 </AppBar>
-
-=======
-      {/* Main Content */}
-      <Box sx={{ flexGrow: 1, display: "flex", flexDirection: "column" }}>
-        {/* Top App Bar */}
-        <AppBar
-          position="static"
-          sx={{ bgcolor: "#1A82AE", boxShadow: "none" }}
-        >
-          <Toolbar sx={{ justifyContent: "flex-end" }}>
-            <IconButton color="inherit">
-              <Badge badgeContent={4} color="error">
-                <NotificationsIcon />
-              </Badge>
-            </IconButton>
-            <Box
-              sx={{
-                display: "flex",
-                alignItems: "center",
-                ml: 2,
-                cursor: "pointer",
-                "&:hover": { opacity: 0.8 },
-              }}
-              onClick={() => navigate("/settings")}
-            >
-              <AccountCircleIcon sx={{ mr: 1 }} />
-              <Typography variant="subtitle1">
-                {user
-                  ? user.first_name
-                    ? `${user.first_name} ${user.last_name || ""} (${
-                        user.role || "User"
-                      })`
-                    : (user.username || user.email) +
-                      (user.role ? ` (${user.role})` : "")
-                  : "User"}
-              </Typography>
-            </Box>
-            {/* Tutorial Icon - left of logout */}
-            <Tooltip title="Run Tutorial" arrow>
-              <IconButton
-                sx={{ ml: 1, color: "lightgreen" }}
-                onClick={() => {
-                  setTutorialStep(0);
-                  setFadeIn(true);
-                }}
-                ref={helpIconRef}
-              >
-                <HelpOutlineIcon />
-              </IconButton>
-            </Tooltip>
-            <IconButton
-              color="inherit"
-              onClick={() => {
-                navigate("/login"); // Redirect to login page
-              }}
-            >
-              <ExitToAppIcon />
-            </IconButton>
-          </Toolbar>
-        </AppBar>
->>>>>>> 046b4275
 
         {/* Tutorial Popover */}
         <Popover
