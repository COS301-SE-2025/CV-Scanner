import React from "react";
import {
  Box,
  Typography,
  Paper,
  Button,
  TextField,
  Select,
  MenuItem,
  AppBar,
  Toolbar,
  IconButton,
  Badge,
  FormControl,
  InputLabel,
  FormHelperText,
  Tooltip,
} from "@mui/material";
import { useNavigate, useLocation } from "react-router-dom";
import NotificationsIcon from "@mui/icons-material/Notifications";
import AccountCircleIcon from "@mui/icons-material/AccountCircle";
import DashboardIcon from "@mui/icons-material/Dashboard";
import UploadFileIcon from "@mui/icons-material/UploadFile";
import PeopleIcon from "@mui/icons-material/People";
import SearchIcon from "@mui/icons-material/Search";
import SettingsIcon from "@mui/icons-material/Settings";
import ExitToAppIcon from "@mui/icons-material/ExitToApp";
import ArrowBackIcon from "@mui/icons-material/ArrowBack";
<<<<<<< HEAD
import HelpOutlineIcon from "@mui/icons-material/HelpOutline";
=======
import MenuIcon from "@mui/icons-material/Menu";
import ChevronRightIcon from "@mui/icons-material/ChevronRight";
>>>>>>> 046b4275
import logo from "../assets/logo.png";

export default function AddUserPage() {
  const navigate = useNavigate();
  const location = useLocation();
  const [collapsed, setCollapsed] = React.useState(false);
  const [formData, setFormData] = React.useState({
    username: "",
    first_name: "",
    last_name: "",
    email: "",
    role: "",
    password: "",
    confirmPassword: "",
  });

  const [errors, setErrors] = React.useState({
    username: "",
    first_name: "",
    last_name: "",
    email: "",
    role: "",
    password: "",
    confirmPassword: "",
  });

  const validateForm = () => {
    let isValid = true;
    const newErrors = { ...errors };

    // First Name validation
    if (!formData.first_name.trim()) {
      newErrors.first_name = "First name is required";
      isValid = false;
    } else {
      newErrors.first_name = "";
    }

    // Last Name validation
    if (!formData.last_name.trim()) {
      newErrors.last_name = "Last name is required";
      isValid = false;
    } else {
      newErrors.last_name = "";
    }

    // Email validation
    const emailRegex = /^[^\s@]+@[^\s@]+\.[^\s@]+$/;
    if (!emailRegex.test(formData.email)) {
      newErrors.email = "Invalid email address";
      isValid = false;
    } else {
      newErrors.email = "";
    }

    // Role validation
    if (!formData.role) {
      newErrors.role = "Role is required";
      isValid = false;
    } else {
      newErrors.role = "";
    }

    // Password validation
    if (formData.password.length < 8) {
      newErrors.password = "Password must be at least 8 characters";
      isValid = false;
    } else {
      newErrors.password = "";
    }

    // Confirm password validation
    if (formData.password !== formData.confirmPassword) {
      newErrors.confirmPassword = "Passwords do not match";
      isValid = false;
    } else {
      newErrors.confirmPassword = "";
    }

    // Username validation
    if (!formData.username.trim()) {
      newErrors.username = "Username is required";
      isValid = false;
    } else {
      newErrors.username = "";
    }

    // Username validation
    if (!formData.username.trim()) {
      newErrors.username = "Username is required";
      isValid = false;
    } else {
      newErrors.username = "";
    }

    setErrors(newErrors);
    return isValid;
  };

  const handleSubmit = () => {
    if (validateForm()) {
      fetch("http://localhost:8081/auth/add-user", {
        method: "POST",
        headers: { "Content-Type": "application/json" },
        body: JSON.stringify({
          username: formData.username,
          first_name: formData.first_name,
          last_name: formData.last_name,
          email: formData.email,
          role: formData.role,
          password: formData.password,
        }),
      })
        .then((res) => res.text())
        .then((msg) => {
          navigate("/user-management");
        })
        .catch(() => {
          // Optionally show an error toast/snackbar here
        });
    }
  };

  const [user, setUser] = React.useState<{
    first_name?: string;
    last_name?: string;
    username?: string;
    role?: string;
    email?: string;
  } | null>(null);

  React.useEffect(() => {
    const email = localStorage.getItem("userEmail");
    if (!email) return;
    fetch(`http://localhost:8081/auth/me?email=${encodeURIComponent(email)}`)
      .then((res) => res.json())
      .then((data) => setUser(data))
      .catch(() => setUser(null));
  }, []);

  return (
    <Box
      sx={{
        display: "flex",
        minHeight: "100vh",
        bgcolor: "#181c2f",
        color: "#fff",
      }}
    >
      {/* Sidebar */}
      {!collapsed ? (
        <Box
          sx={{
            width: 220,
            bgcolor: "#1A82AE",
            display: "flex",
            flexDirection: "column",
            p: 2,
            position: "relative",
          }}
        >
          {/* Collapse Button */}
          <IconButton
            onClick={() => setCollapsed(true)}
            sx={{
              color: "#fff",
              position: "absolute",
              top: 8,
              left: 8,
              zIndex: 1,
            }}
          >
            <MenuIcon />
          </IconButton>
          <Box sx={{ display: "flex", justifyContent: "center", mb: 3, mt: 5 }}>
            <img src={logo} alt="Entelect Logo" style={{ width: 120 }} />
          </Box>
          <Button
            fullWidth
            sx={navButtonStyle}
            className={location.pathname === "/dashboard" ? "active" : ""}
            startIcon={<DashboardIcon />}
            onClick={() => navigate("/dashboard")}
          >
            Dashboard
          </Button>
          <Button
            fullWidth
            sx={navButtonStyle}
            className={location.pathname === "/upload" ? "active" : ""}
            startIcon={<UploadFileIcon />}
            onClick={() => navigate("/upload")}
          >
            Upload CV
          </Button>
          <Button
            fullWidth
            sx={navButtonStyle}
            className={location.pathname === "/candidates" ? "active" : ""}
            startIcon={<PeopleIcon />}
            onClick={() => navigate("/candidates")}
          >
            Candidates
          </Button>
          <Button
            fullWidth
            sx={navButtonStyle}
            className={location.pathname === "/search" ? "active" : ""}
            startIcon={<SearchIcon />}
            onClick={() => navigate("/search")}
          >
            Search
          </Button>
          {/* Only show User Management if user is Admin */}
          {user?.role === "Admin" && (
            <Button
              fullWidth
              sx={navButtonStyle}
              className={
                location.pathname === "/user-management" ? "active" : ""
              }
              startIcon={<SettingsIcon />}
              onClick={() => navigate("/user-management")}
            >
              User Management
            </Button>
          )}
        </Box>
      ) : (
        <Box
          sx={{
            width: 40,
            bgcolor: "#1A82AE",
            display: "flex",
            justifyContent: "center",
            alignItems: "flex-start",
            pt: 1,
          }}
        >
          <IconButton
            onClick={() => setCollapsed(false)}
            sx={{ color: "#fff" }}
          >
            <ChevronRightIcon />
          </IconButton>
        </Box>
      )}

      {/* Main Content */}
      <Box sx={{ flexGrow: 1, display: "flex", flexDirection: "column" }}>
        {/* Top App Bar */}
<<<<<<< HEAD
           <AppBar
                                     position="static"
                                     sx={{ bgcolor: "#5a88ad", boxShadow: "none" }}
                                   >
                                     <Toolbar sx={{ justifyContent: "flex-end" }}>
                             {/* Tutorial icon */}
                             {/*<Tooltip title="Run Tutorial" arrow>
                               <IconButton
                                 onClick={() => {
                                   setShowTutorial(true);
                                   setTutorialStep(0);
                                   setFadeIn(true);
                                 }}
                                    sx={{ml: 1, color: '#FFEB3B'}}
                               >
                                 <LightbulbRoundedIcon />
                               </IconButton>
                             </Tooltip>*/}
                           
                             {/* Help / FAQ icon */}
                             <Tooltip title="Go to Help Page" arrow>
                               <IconButton
                                 onClick={() => navigate("/help")}
                                 sx={{ ml: 1, color: '#90ee90' }}
                               >
                                 <HelpOutlineIcon />
                               </IconButton>
                             </Tooltip>
                           
                             {/* User Info */}
                             <Box
                               sx={{
                                 display: "flex",
                                 alignItems: "center",
                                 ml: 2,
                                 cursor: "pointer",
                                 "&:hover": { opacity: 0.8 },
                               }}
                               onClick={() => navigate("/settings")}
                             >
                               <AccountCircleIcon sx={{ mr: 1 }} />
                               <Typography variant="subtitle1">
                                 User
                               </Typography>
                             </Box>
                           
                             {/* Logout */}
                             <IconButton
                               color="inherit"
                               onClick={() => navigate("/login")}
                               sx={{ ml: 1 }}
                             >
                               <ExitToAppIcon />
                             </IconButton>
                           </Toolbar>
                                     
                                   </AppBar>
=======
        <AppBar
          position="static"
          sx={{ bgcolor: "#1A82AE", boxShadow: "none" }}
        >
          <Toolbar sx={{ justifyContent: "flex-end" }}>
            <IconButton color="inherit">
              <Badge badgeContent={4} color="error">
                <NotificationsIcon />
              </Badge>
            </IconButton>
            <Box
              sx={{
                display: "flex",
                alignItems: "center",
                ml: 2,
                cursor: "pointer",
                "&:hover": { opacity: 0.8 },
              }}
              onClick={() => navigate("/settings")}
            >
              <AccountCircleIcon sx={{ mr: 1 }} />
              <Typography variant="subtitle1">
                {user
                  ? user.first_name
                    ? `${user.first_name} ${user.last_name || ""} (${
                        user.role || "User"
                      })`
                    : (user.username || user.email) +
                      (user.role ? ` (${user.role})` : "")
                  : "User"}
              </Typography>
            </Box>
            <IconButton color="inherit" onClick={() => navigate("/login")}>
              <ExitToAppIcon />
            </IconButton>
          </Toolbar>
        </AppBar>
>>>>>>> 046b4275

        {/* Add User Content */}
        <Box
          sx={{
            p: 3,
            display: "flex",
            flexDirection: "column",
            height: "100%", // Take full height of container
          }}
        >
          {/* Keep header at top */}
          <Box sx={{ display: "flex", alignItems: "center", mb: 3 }}>
            <IconButton
              onClick={() => navigate("/user-management")}
              sx={{ color: "#fff", mr: 2 }}
            >
              <ArrowBackIcon />
            </IconButton>
            <Typography variant="h4" sx={{ fontWeight: "bold" }}>
              Add New User
            </Typography>
          </Box>

          {/* Center form vertically and horizontally */}
          <Box
            sx={{
              display: "flex",
              justifyContent: "center",
              alignItems: "center",
              flex: 1, // Take remaining space
            }}
          >
            <Paper
              elevation={6}
              sx={{
                p: 3,
                borderRadius: 3,
                bgcolor: "#e1f4ff",
                width: "100%",
                maxWidth: 600,
              }}
            >
              <Box sx={{ display: "flex", flexDirection: "column", gap: 3 }}>
                <FormControl error={!!errors.username}>
                  <TextField
                    label="Username"
                    fullWidth
                    value={formData.username}
                    onChange={(e) =>
                      setFormData({ ...formData, username: e.target.value })
                    }
                    error={!!errors.username}
                    helperText={errors.username}
                  />
                </FormControl>

                <FormControl error={!!errors.first_name}>
                  <TextField
                    label="First Name"
                    fullWidth
                    value={formData.first_name}
                    onChange={(e) =>
                      setFormData({ ...formData, first_name: e.target.value })
                    }
                    error={!!errors.first_name}
                    helperText={errors.first_name}
                  />
                </FormControl>

                <FormControl error={!!errors.last_name}>
                  <TextField
                    label="Last Name"
                    fullWidth
                    value={formData.last_name}
                    onChange={(e) =>
                      setFormData({ ...formData, last_name: e.target.value })
                    }
                    error={!!errors.last_name}
                    helperText={errors.last_name}
                  />
                </FormControl>

                <FormControl error={!!errors.email}>
                  <TextField
                    label="Email Address"
                    fullWidth
                    value={formData.email}
                    onChange={(e) =>
                      setFormData({ ...formData, email: e.target.value })
                    }
                    error={!!errors.email}
                    helperText={errors.email}
                  />
                </FormControl>

                <FormControl error={!!errors.role}>
                  <InputLabel>Role</InputLabel>
                  <Select
                    value={formData.role}
                    label="Role"
                    onChange={(e) =>
                      setFormData({ ...formData, role: e.target.value })
                    }
                  >
                    <MenuItem value="Admin">Admin</MenuItem>
                    <MenuItem value="Editor">Editor</MenuItem>
                    <MenuItem value="User">User</MenuItem>
                  </Select>
                  {errors.role && (
                    <FormHelperText>{errors.role}</FormHelperText>
                  )}
                </FormControl>

                <FormControl error={!!errors.password}>
                  <TextField
                    label="Password"
                    type="password"
                    fullWidth
                    value={formData.password}
                    onChange={(e) =>
                      setFormData({ ...formData, password: e.target.value })
                    }
                    error={!!errors.password}
                    helperText={errors.password}
                  />
                </FormControl>

                <FormControl error={!!errors.confirmPassword}>
                  <TextField
                    label="Confirm Password"
                    type="password"
                    fullWidth
                    value={formData.confirmPassword}
                    onChange={(e) =>
                      setFormData({
                        ...formData,
                        confirmPassword: e.target.value,
                      })
                    }
                    error={!!errors.confirmPassword}
                    helperText={errors.confirmPassword}
                  />
                </FormControl>

                <Box
                  sx={{
                    display: "flex",
                    justifyContent: "flex-end",
                    gap: 2,
                    mt: 2,
                  }}
                >
                  <Button
                    variant="outlined"
                    onClick={() => navigate("/user-management")}
                    sx={{ bgcolor: "lightgrey", color: "#666" }}
                  >
                    Cancel
                  </Button>
                  <Button
                    variant="contained"
                    onClick={handleSubmit}
                    sx={{ bgcolor: "#4caf50", color: "#fff" }}
                  >
                    Create User
                  </Button>
                </Box>
              </Box>
            </Paper>
          </Box>
        </Box>
      </Box>
    </Box>
  );
}

const navButtonStyle = {
  justifyContent: "flex-start",
  mb: 1,
  color: "#fff",
  backgroundColor: "transparent",
  "&:hover": {
    backgroundColor: "#487DA6",
  },
  textTransform: "none",
  fontWeight: "bold",
};<|MERGE_RESOLUTION|>--- conflicted
+++ resolved
@@ -26,12 +26,9 @@
 import SettingsIcon from "@mui/icons-material/Settings";
 import ExitToAppIcon from "@mui/icons-material/ExitToApp";
 import ArrowBackIcon from "@mui/icons-material/ArrowBack";
-<<<<<<< HEAD
 import HelpOutlineIcon from "@mui/icons-material/HelpOutline";
-=======
 import MenuIcon from "@mui/icons-material/Menu";
 import ChevronRightIcon from "@mui/icons-material/ChevronRight";
->>>>>>> 046b4275
 import logo from "../assets/logo.png";
 
 export default function AddUserPage() {
@@ -283,26 +280,13 @@
       {/* Main Content */}
       <Box sx={{ flexGrow: 1, display: "flex", flexDirection: "column" }}>
         {/* Top App Bar */}
-<<<<<<< HEAD
+
            <AppBar
                                      position="static"
                                      sx={{ bgcolor: "#5a88ad", boxShadow: "none" }}
                                    >
                                      <Toolbar sx={{ justifyContent: "flex-end" }}>
-                             {/* Tutorial icon */}
-                             {/*<Tooltip title="Run Tutorial" arrow>
-                               <IconButton
-                                 onClick={() => {
-                                   setShowTutorial(true);
-                                   setTutorialStep(0);
-                                   setFadeIn(true);
-                                 }}
-                                    sx={{ml: 1, color: '#FFEB3B'}}
-                               >
-                                 <LightbulbRoundedIcon />
-                               </IconButton>
-                             </Tooltip>*/}
-                           
+          
                              {/* Help / FAQ icon */}
                              <Tooltip title="Go to Help Page" arrow>
                                <IconButton
@@ -326,8 +310,15 @@
                              >
                                <AccountCircleIcon sx={{ mr: 1 }} />
                                <Typography variant="subtitle1">
-                                 User
-                               </Typography>
+                {user
+                  ? user.first_name
+                    ? `${user.first_name} ${user.last_name || ""} (${
+                        user.role || "User"
+                      })`
+                    : (user.username || user.email) +
+                      (user.role ? ` (${user.role})` : "")
+                  : "User"}
+              </Typography>
                              </Box>
                            
                              {/* Logout */}
@@ -341,45 +332,6 @@
                            </Toolbar>
                                      
                                    </AppBar>
-=======
-        <AppBar
-          position="static"
-          sx={{ bgcolor: "#1A82AE", boxShadow: "none" }}
-        >
-          <Toolbar sx={{ justifyContent: "flex-end" }}>
-            <IconButton color="inherit">
-              <Badge badgeContent={4} color="error">
-                <NotificationsIcon />
-              </Badge>
-            </IconButton>
-            <Box
-              sx={{
-                display: "flex",
-                alignItems: "center",
-                ml: 2,
-                cursor: "pointer",
-                "&:hover": { opacity: 0.8 },
-              }}
-              onClick={() => navigate("/settings")}
-            >
-              <AccountCircleIcon sx={{ mr: 1 }} />
-              <Typography variant="subtitle1">
-                {user
-                  ? user.first_name
-                    ? `${user.first_name} ${user.last_name || ""} (${
-                        user.role || "User"
-                      })`
-                    : (user.username || user.email) +
-                      (user.role ? ` (${user.role})` : "")
-                  : "User"}
-              </Typography>
-            </Box>
-            <IconButton color="inherit" onClick={() => navigate("/login")}>
-              <ExitToAppIcon />
-            </IconButton>
-          </Toolbar>
-        </AppBar>
->>>>>>> 046b4275
 
         {/* Add User Content */}
         <Box
