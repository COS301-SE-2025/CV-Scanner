--- conflicted
+++ resolved
@@ -1,15 +1,15 @@
 import os
 import time
 import tempfile
-from typing import Dict, List
+from typing import List
 
 import torch
-from fastapi import FastAPI, UploadFile, File, HTTPException, Body, Query
+from fastapi import FastAPI, UploadFile, File, HTTPException, Query
 from fastapi.middleware.cors import CORSMiddleware
 from fastapi.responses import JSONResponse, PlainTextResponse
 from transformers import pipeline
 
-from cv_parser import parse_resume, parse_resume_from_bytes, extract_text  # reuse robust extraction
+from cv_parser import parse_resume_from_bytes, extract_text  # reuse robust extraction
 
 # ---------- FastAPI ----------
 app = FastAPI(title="CV API (Parse & Probabilities)")
@@ -27,7 +27,7 @@
         model="facebook/bart-large-mnli",
         device=0 if torch.cuda.is_available() else -1
     )
-except Exception as e:
+except Exception:
     zsc = None
 
 def classify_text_probabilities(text: str, candidate_labels: List[str]):
@@ -41,13 +41,11 @@
 # ---------- Routes ----------
 @app.get("/", response_class=PlainTextResponse)
 async def root():
-    return "OK. Use POST /parse_cv (summary) and POST /upload/ (probabilities)."
+    return "OK. Use POST /parse_cv (summary) and POST /upload_cv (probabilities)."
 
 @app.get("/health")
 async def health():
     return {"status": "ok", "ts": time.time()}
-
-<<<<<<< HEAD
 
 @app.post("/parse_cv")
 async def parse_cv(file: UploadFile = File(...)):
@@ -57,16 +55,6 @@
     if ext not in ['.pdf', '.docx', '.txt']:
         raise HTTPException(status_code=400, detail="File must be PDF, DOCX, or TXT")
 
-=======
-# -------- ADMIN: manage categories (no hardcoding) --------
-@app.get("/admin/categories")
-async def get_categories():
-    return load_categories()
-
-@app.post("/admin/categories")
-async def set_categories(payload: Dict[str, List[str]] = Body(...)):
-   
->>>>>>> 99489007
     try:
         data = await file.read()
         if not data:
@@ -142,39 +130,7 @@
             pass
         raise HTTPException(status_code=500, detail=f"Error processing file: {str(e)}")
 
-<<<<<<< HEAD
-# ---------- Local dev entry ----------
 if __name__ == "__main__":
     import uvicorn
     port = int(os.environ.get("PORT", "5000"))
-    uvicorn.run("app:app", host="0.0.0.0", port=port, reload=True)
-=======
-@app.post("/upload_cv")
-async def upload_cv(file: UploadFile = File(...), top_k: int = 3):
-    """
-    Upload a CV file and get classification results.
-    """
-    data = await file.read()
-    if not data:
-        raise HTTPException(400, "Empty file.")
-    text = extract_text_auto(data, file.filename or "upload.txt")
-
-    cats = load_categories()
-    if not cats:
-        raise HTTPException(409, "No categories configured. Use POST /admin/categories first.")
-
-    result = classify_text_by_categories(text, cats, top_k=top_k)
-    applied = {cat: [x["label"] for x in info["top_k"]] for cat, info in result.items()}
-    return JSONResponse({
-        "status": "success",
-        "top_k": top_k,
-        "applied": applied,
-        "raw": result
-    })
-
-
-if __name__ == "__main__":
-    import uvicorn
-    port = int(os.environ.get("PORT", "5000"))
-    uvicorn.run("app:app", host="0.0.0.0", port=port, reload=False)
->>>>>>> 99489007
+    uvicorn.run("app:app", host="0.0.0.0", port=port, reload=True)