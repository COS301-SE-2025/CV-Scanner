--- conflicted
+++ resolved
@@ -26,11 +26,6 @@
         _model = load_bart_model()
     return _model
 
-<<<<<<< HEAD
-@app.get("/health")
-def health():
-    return jsonify(status="ok")
-=======
 # --- Heuristic best-fit project type from CV text + labels ---
 def infer_project_type(text: str, applied_labels: Dict[str, List[str]] | None = None):
     """
@@ -123,8 +118,6 @@
     allow_origins=["*"], allow_credentials=True,
     allow_methods=["*"], allow_headers=["*"]
 )
->>>>>>> f7612ac0
-
 @app.get("/warmup")
 def warmup():
     get_model()
@@ -134,29 +127,6 @@
 def root():
     return "OK. Endpoints: GET/POST /admin/categories, POST /classify, GET /health, POST /upload_cv, POST /parse_resume"
 
-<<<<<<< HEAD
-# -------- ADMIN: manage categories (no hardcoding) --------
-@app.route("/admin/categories", methods=["GET", "POST"])
-def categories():
-    if request.method == "GET":
-        return load_categories()
-    elif request.method == "POST":
-        payload = request.json
-        try:
-            save_categories(payload)
-            return {"status": "saved", "categories": load_categories()}
-        except Exception as e:
-            return {"status": "error", "detail": str(e)}, 400
-
-# -------- CLASSIFY: feed dynamic labels to BART and pick Top-3 --------
-@app.route("/classify", methods=["POST"])
-def classify():
-    data = request.json
-    text = data.get("text")
-    file = request.files.get("file")
-    top_k = data.get("top_k", 3)
-
-=======
 
 @app.get("/admin/categories")
 async def get_categories():
@@ -177,7 +147,6 @@
     file: UploadFile = File(None),
     top_k: int = Body(3)
 ):
->>>>>>> f7612ac0
     if file is None and (text is None or not text.strip()):
         return {"status": "error", "detail": "Provide `text` or upload `file`."}, 400
     if file is not None:
@@ -198,25 +167,11 @@
         "top_k": top_k,
         "applied": applied,
         "raw": result
-<<<<<<< HEAD
-    }
-
-@app.route("/upload_cv", methods=["POST"])
-def upload_cv():
-    file = request.files.get("file")
-    top_k = request.form.get("top_k", 3)
-
-    if file is None:
-        return {"status": "error", "detail": "No file uploaded."}, 400
-
-    data = file.read()
-=======
     })
 
 @app.post("/upload_cv")
 async def upload_cv(file: UploadFile = File(...), top_k: int = 3):
     data = await file.read()
->>>>>>> f7612ac0
     if not data:
         return {"status": "error", "detail": "Empty file."}, 400
     text = extract_text_auto(data, file.filename or "upload.txt")
@@ -227,16 +182,8 @@
 
     result = classify_text_by_categories(text, cats, top_k=top_k)
     applied = {cat: [x["label"] for x in info["top_k"]] for cat, info in result.items()}
-<<<<<<< HEAD
-    return {
-        "status": "success",
-        "top_k": top_k,
-        "applied": applied,
-        "raw": result
-    }
-=======
-
-   
+
+ 
     best_fit = infer_project_type(text, applied)
 
     return JSONResponse({
@@ -246,7 +193,6 @@
         "raw": result,
         "best_fit_project_type": best_fit  # ⬅️ added field
     })
->>>>>>> f7612ac0
 
 
 # -------- NEW: CV/Resume Parsing Endpoint --------
